<<<<<<< HEAD
import numpy as np

ALPHABET = {
=======
AA_ALPHABET = {
>>>>>>> a5377134
    "A": 1,
    "C": 2,
    "D": 3,
    "E": 4,
    "F": 5,
    "G": 6,
    "H": 7,
    "I": 8,
    "K": 9,
    "L": 10,
    "M": 11,
    "N": 12,
    "P": 13,
    "Q": 14,
    "R": 15,
    "S": 16,
    "T": 17,
    "V": 18,
    "W": 19,
    "Y": 20,
}
ALPHABET_MODS = {
    "M(U:35)": 21,
    "C(U:4)": 2,  ## TODO check why this has the same value as C
    "K(U:737)": 22,
    "S(U:21)": 25,
    "T(U:21)": 26,
    "Y(U:21)": 27
}
ALPHABET = {**AA_ALPHABET, **ALPHABET_MODS}

MAXQUANT_VAR_MODS = {
    "M(ox)": "M(U:35)",
    "M(Oxidation (M))": "M(U:35)",
    "K(tm)": "K(U:737)",
    "S(ph)": "S(U:21)",
    "T(ph)": "T(U:21)",
    "Y(ph)": "Y(U:21)",
    "C(??)": "C(U:4)", # TODO Carbamidomethyl ##
}

AA_MASSES = {
    'A': 71.037114,
    'R': 156.101111,
    'N': 114.042927,
    'D': 115.026943,
    'C': 103.009185,
    'E': 129.042593,
    'Q': 128.058578,
    'G': 57.021464,
    'H': 137.058912,
    'I': 113.084064,
    'L': 113.084064,
    'K': 128.094963,
    'M': 131.040485,
    'F': 147.068414,
    'P': 97.052764,
    'S': 87.032028,
    'T': 101.047679,
    'U': 150.95363,
    'W': 186.079313,
    'Y': 163.063329,
    'V': 99.068414,
}

# initialize other masses
PROTON_MASS = 1.007276467
ELECTRON_MASS = 0.00054858

TMT_MASS = 229.162932

# masses of different atoms
ATOM_MASSES = {
    'H': 1.007825035,
    'C': 12.0,
    'O': 15.9949146,
    'N': 14.003074,
}

# small positive intensity to distinguish invalid ion (=0) from missing peak (=EPSILON)
EPSILON = np.nextafter(0, 1)

# peptide of length 30 has 29 b and y-ions, each with charge 1+, 2+ and 3+
NUM_IONS = 29*2*3

B_ION_MASK = np.tile([0,0,0,1,1,1], 29)
Y_ION_MASK = np.tile([1,1,1,0,0,0], 29)
<|MERGE_RESOLUTION|>--- conflicted
+++ resolved
@@ -1,10 +1,6 @@
-<<<<<<< HEAD
 import numpy as np
 
-ALPHABET = {
-=======
 AA_ALPHABET = {
->>>>>>> a5377134
     "A": 1,
     "C": 2,
     "D": 3,
@@ -88,7 +84,8 @@
 EPSILON = np.nextafter(0, 1)
 
 # peptide of length 30 has 29 b and y-ions, each with charge 1+, 2+ and 3+
-NUM_IONS = 29*2*3
+MAX_PEPTIDE_LEN = 30
+NUM_IONS = (MAX_PEPTIDE_LEN - 1)*2*3
 
-B_ION_MASK = np.tile([0,0,0,1,1,1], 29)
-Y_ION_MASK = np.tile([1,1,1,0,0,0], 29)
+B_ION_MASK = np.tile([0,0,0,1,1,1], MAX_PEPTIDE_LEN - 1)
+Y_ION_MASK = np.tile([1,1,1,0,0,0], MAX_PEPTIDE_LEN - 1)

import numpy as np
from enum import Enum

#####################
# GENERAL CONSTANTS #
#####################

SEQ_LEN = 30  # Sequence length for prosit
NUM_CHARGES_ONEHOT = 6
MIN_CHARGE = 1
MAX_CHARGE = 6
BATCH_SIZE = 6000
VEC_LENGTH = (SEQ_LEN - 1) * 2 * 3 # peptide of length 30 has 29 b and y-ions, each with charge 1+, 2+ and 3+, for a total of 174 fragments

#############
# ALPHABETS #
#############

AA_ALPHABET = {
    "A": 1,
    "C": 24,
    "D": 3,
    "E": 4,
    "F": 5,
    "G": 6,
    "H": 7,
    "I": 8,
    "K": 9,
    "L": 10,
    "M": 11,
    "N": 12,
    "P": 13,
    "Q": 14,
    "R": 15,
    "S": 16,
    "T": 17,
    "V": 18,
    "W": 19,
    "Y": 20,
}

TERMINAL_ALPHABET = {
    "[]-": 30,  # unmodified n terminus
    "-[]": 31  # unmodified c terminus
}

ALPHABET_MODS = {
    "M[UNIMOD:35]": 21,
    "C[UNIMOD:4]": 2,
    "K[UNIMOD:737]": 22,
    "K[UNIMOD:2016]": 22,
    "S[UNIMOD:21]": 25,
    "T[UNIMOD:21]": 26,
    "Y[UNIMOD:21]": 27,
<<<<<<< HEAD
    "S[UNIMOD:23]": 16,
    "T[UNIMOD:23]": 17,
    "Y[UNIMOD:23]": 20,
    "[UNIMOD:1]-" : 32,
=======
    "[UNIMOD:1]-": 32,
>>>>>>> bf6caac5
    "K[UNIMOD:259]": 9,
    "R[UNIMOD:267]": 15
}

ALPHABET = {**AA_ALPHABET, **ALPHABET_MODS, **TERMINAL_ALPHABET}

######################
# MaxQuant constants #
######################

MAXQUANT_VAR_MODS = {
    "(ox)": "[UNIMOD:35]",
    "(Oxidation (M))": "[UNIMOD:35]",
    "(tm)": "[UNIMOD:737]",
    "_(tm)": "_[UNIMOD:737]",
    "K(tm)": "K[UNIMOD:737]",
    "(tmp)": "[UNIMOD:2016]",
    "_(tmp)": "_[UNIMOD:2016]",
    "K(tmp)": "K[UNIMOD:2016]",
    "(ph)": "[UNIMOD:21]",
    "(Phospho (STY))": "[UNIMOD:21]",
    "(de)": "[UNIMOD:23]",
    "(Dehydrated (ST))": "[UNIMOD:23]",
    "K(Lys8)": "K[UNIMOD:259]",
    "R(Arg10)": "R[UNIMOD:267]",
    "C(Carbamidomethyl (C))": "C[UNIMOD:4]",
}

MAXQUANT_NC_TERM = {
    "^_": "",
    "_$": ""
}

####################
# MASS CALCULATION #
####################

# initialize other masses
PARTICLE_MASSES = {
    "PROTON": 1.007276467,
    "ELECTRON": 0.00054858
}

# masses of different atoms
ATOM_MASSES = {
    'H': 1.007825035,
    'C': 12.0,
    'O': 15.9949146,
    'N': 14.003074,
}

MASSES = {**PARTICLE_MASSES, **ATOM_MASSES}
MASSES["N_TERMINUS"] = MASSES["H"]
MASSES["C_TERMINUS"] = MASSES["O"] + MASSES["H"]


AA_MASSES = {
    'A': 71.037114,
    'R': 156.101111,
    'N': 114.042927,
    'D': 115.026943,
    'C': 103.009185,
    'E': 129.042593,
    'Q': 128.058578,
    'G': 57.021464,
    'H': 137.058912,
    'I': 113.084064,
    'L': 113.084064,
    'K': 128.094963,
    'M': 131.040485,
    'F': 147.068414,
    'P': 97.052764,
    'S': 87.032028,
    'T': 101.047679,
    'U': 150.95363,
    'W': 186.079313,
    'Y': 163.063329,
    'V': 99.068414,
    '[]-': MASSES["N_TERMINUS"],
    '-[]': MASSES["C_TERMINUS"],
}

MOD_MASSES = {
    '[UNIMOD:737]': 229.162932,  # TMT_6
    '[UNIMOD:2016]': 304.207146,  # TMT_PRO
    '[UNIMOD:259]': 8.014199,  # SILAC Lysine
    '[UNIMOD:267]': 10.008269,  # SILAC Arginine
    '[UNIMOD:21]': 79.966331,  # Phospho
    '[UNIMOD:23]': -18.010565,  # Dehydration after phospho loss
    '[UNIMOD:4]': 57.02146,  # Carbamidomethyl
    '[UNIMOD:35]': 15.9949146,  # Oxidation
    '[UNIMOD:1]': 42.010565	  # Acetylation
}

AA_MOD_MASSES ={
    'K[UNIMOD:737]': AA_MASSES['K'] + MOD_MASSES['[UNIMOD:737]'],
    'M[UNIMOD:35]': AA_MASSES['M'] + MOD_MASSES['[UNIMOD:35]'],
    'C[UNIMOD:4]': AA_MASSES['C'] + MOD_MASSES['[UNIMOD:4]'],
    'K[UNIMOD:2016]': AA_MASSES['K'] + MOD_MASSES['[UNIMOD:2016]'],
    "S[UNIMOD:21]": AA_MASSES['S'] + MOD_MASSES['[UNIMOD:21]'],
    "T[UNIMOD:21]": AA_MASSES['T'] + MOD_MASSES['[UNIMOD:21]'],
    "Y[UNIMOD:21]": AA_MASSES['Y'] + MOD_MASSES['[UNIMOD:21]'],
    "[UNIMOD:1]-": MASSES["N_TERMINUS"] + MOD_MASSES['[UNIMOD:1]'],
    "K[UNIMOD:259]": AA_MASSES['K'],# + MOD_MASSES['[UNIMOD:259]'],#we need a different way of encodig mods on AA so it wouldn't have same encoding to make vecMZ work
    "R[UNIMOD:267]": AA_MASSES['R']#+ MOD_MASSES['[UNIMOD:267]']
}

AA_MOD = {**AA_MASSES, **AA_MOD_MASSES}

#######################################
# HELPERS FOR FRAGMENT MZ CALCULATION #
#######################################

# Array containing masses --- at index one is mass for A, etc.
VEC_MZ = np.zeros(max(ALPHABET.values()) + 1)
for a, i in ALPHABET.items():
    VEC_MZ[i] = AA_MOD[a]

# small positive intensity to distinguish invalid ion (=0) from missing peak (=EPSILON)
EPSILON = 1e-7

B_ION_MASK = np.tile([0, 0, 0, 1, 1, 1], SEQ_LEN - 1)
Y_ION_MASK = np.tile([1, 1, 1, 0, 0, 0], SEQ_LEN - 1)

SHARED_DATA_COLUMNS = ['RAW_FILE', 'SCAN_NUMBER']
META_DATA_ONLY_COLUMNS = ['MODIFIED_SEQUENCE',
                          'PRECURSOR_CHARGE',
                          'FRAGMENTATION',
                          'MASS_ANALYZER',
                          'MASS',
                          'SCAN_EVENT_NUMBER',
                          'PRECURSOR_MASS_EXP',
                          'SCORE',
                          'REVERSE',
                          'RETENTION_TIME']
META_DATA_COLUMNS = SHARED_DATA_COLUMNS + META_DATA_ONLY_COLUMNS
MZML_ONLY_DATA_COLUMNS = ['INTENSITIES', 'MZ']
MZML_DATA_COLUMNS = SHARED_DATA_COLUMNS + MZML_ONLY_DATA_COLUMNS

SPECTRONAUT_MODS = {
    "M(U:35)": "oM"
}

# Used for MSP spectral library format
MOD_NAMES = {
    '[U:737]': 'TMT_6',
    '[U:2016]': 'TMT_Pro',
    '[U:21]': 'Phospho',
    '[U:4]': 'Carbamidomethyl',
    '[U:35]': 'Oxidation'
}

FRAGMENTATION_ENCODING = {
    'HCD': 2,
    'CID': 1
}

############################
# GENERATION OF ANNOTATION #
############################

IONS = ['y', 'b']  # limited to single character unicode string when array is created
CHARGES = [1, 2, 3]  # limited to uint8 (0-255) when array is created
POSITIONS = [x for x in range(1, 30)]  # fragment numbers 1-29 -- limited to uint8 (0-255) when array is created

ANNOTATION_FRAGMENT_TYPE = []
ANNOTATION_FRAGMENT_CHARGE = []
ANNOTATION_FRAGMENT_NUMBER = []
for pos in POSITIONS:
    for ion in IONS:
        for charge in CHARGES:
            ANNOTATION_FRAGMENT_TYPE.append(ion)
            ANNOTATION_FRAGMENT_CHARGE.append(charge)
            ANNOTATION_FRAGMENT_NUMBER.append(pos)

ANNOTATION = [ANNOTATION_FRAGMENT_TYPE,
              ANNOTATION_FRAGMENT_CHARGE, ANNOTATION_FRAGMENT_NUMBER]


########################
# RESCORING PARAMETERS #
########################

class RESCORE_TYPE(Enum):
    PROSIT = 'prosit'
    ANDROMEDA = 'andromeda'
<|MERGE_RESOLUTION|>--- conflicted
+++ resolved
@@ -52,14 +52,10 @@
     "S[UNIMOD:21]": 25,
     "T[UNIMOD:21]": 26,
     "Y[UNIMOD:21]": 27,
-<<<<<<< HEAD
     "S[UNIMOD:23]": 16,
     "T[UNIMOD:23]": 17,
     "Y[UNIMOD:23]": 20,
-    "[UNIMOD:1]-" : 32,
-=======
     "[UNIMOD:1]-": 32,
->>>>>>> bf6caac5
     "K[UNIMOD:259]": 9,
     "R[UNIMOD:267]": 15
 }

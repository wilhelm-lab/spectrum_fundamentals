--- conflicted
+++ resolved
@@ -9,11 +9,8 @@
 numpy = "^1.21.0"
 pandas = "^1.3.0"
 statsmodels = "^0.12.2"
-<<<<<<< HEAD
 scikit-learn = "^0.24.2"
-=======
 joblib = "^1.0.1"
->>>>>>> cd77466c
 
 [tool.poetry.dev-dependencies]
 

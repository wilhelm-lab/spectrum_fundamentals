import logging
from typing import Dict, List, Optional, Tuple, Union

import numpy as np
import pandas as pd

from spectrum_fundamentals import constants
from spectrum_fundamentals.fragments import initialize_peaks, initialize_peaks_xl

logger = logging.getLogger(__name__)


def match_peaks(
    fragments_meta_data: List[dict],
    peaks_intensity: np.ndarray,
    peaks_masses: np.ndarray,
    tmt_n_term: int,
    unmod_sequence: str,
    charge: int,
) -> List[Dict[str, Union[str, int, float]]]:
    """
    Matching experimental peaks with theoretical fragment ions.

    :param fragments_meta_data: Fragments ions meta data eg. ion type, number, theo_mass...
    :param peaks_intensity: Experimental peaks intensities
    :param peaks_masses: Experimental peaks masses
    :param tmt_n_term: Flag to check if there is tmt modification on n_terminus 1: no_tmt, 2:tmt
    :param unmod_sequence: Unmodified peptide sequence
    :param charge: Precursor charge
    :return: List of matched/annotated peaks
    """
    start_peak = 0
    no_of_peaks = len(peaks_intensity)
    max_intensity = 1.0
    row_list = []
    temp_list = []
    next_start_peak = 0
    seq_len = len(unmod_sequence)
    matched_peak = False
    fragment_no: float
    for fragment in fragments_meta_data:
        min_mass = fragment["min_mass"]
        max_mass = fragment["max_mass"]
        fragment_no = fragment["no"]
        if matched_peak:
            start_peak = next_start_peak
        matched_peak = False
        while start_peak < no_of_peaks:
            peak_mass = peaks_masses[start_peak]
            peak_intensity = peaks_intensity[start_peak]

            if peak_mass > max_mass:
                break
            if peak_mass < min_mass:
                start_peak += 1
                continue
            if (
                not (fragment["ion_type"] == "b" and fragment_no == 1)
                or (unmod_sequence[0] == "R" or unmod_sequence[0] == "H" or unmod_sequence[0] == "K")
                and (tmt_n_term == 1)
            ):
                row_list.append(
                    {
                        "ion_type": fragment["ion_type"],
                        "no": fragment_no,
                        "charge": fragment["charge"],
                        "exp_mass": peak_mass,
                        "theoretical_mass": fragment["mass"],
                        "intensity": peak_intensity,
                    }
                )
                if peak_intensity > max_intensity and fragment_no < seq_len:
                    max_intensity = float(peak_intensity)
            matched_peak = True
            next_start_peak = start_peak
            start_peak += 1
    for row in row_list:
        row["intensity"] = float(row["intensity"]) / max_intensity
        temp_list.append(row)
    return temp_list


def handle_multiple_matches(
    matched_peaks: List[Dict[str, Union[str, int, float]]], sort_by: str = "mass_diff"
) -> Tuple[pd.DataFrame, int]:
    """
    Resolve cases where multiple peaks have been matched to the same fragment ion.

    This function takes a list of dictionaries representing matched peaks and resolves cases where multiple peaks have
    been matched to the same fragment ion. The function sorts the peaks based on the provided `sort_by` parameter and
    removes duplicate matches based on ion type, ion number, and charge state.

    :param matched_peaks: A list of dictionaries, each representing a matched peak. Each dictionary must contain the
                          following keys: 'ion_type', 'no', 'charge', 'exp_mass', 'theoretical_mass', and 'intensity'.
    :param sort_by: A string indicating the criterion to use when sorting matched peaks. Valid options are:
                    'mass_diff' (sort by absolute difference between experimental and theoretical mass, ascending order),
                    'intensity' (sort by intensity, descending order), and 'exp_mass' (sort by experimental mass,
                    descending order).
    :raises ValueError: If an unsupported value is passed to `sort_by`.
    :return: A tuple containing a DataFrame of matched peaks (with duplicates removed) and an integer indicating the
             number of duplicate matches that were removed.
    """
    matched_peaks_df = pd.DataFrame(matched_peaks)
    if sort_by == "mass_diff":
        matched_peaks_df["mass_diff"] = abs(matched_peaks_df["exp_mass"] - matched_peaks_df["theoretical_mass"])
        matched_peaks_df = matched_peaks_df.sort_values(by="mass_diff", ascending=True)
    elif sort_by == "intensity":
        matched_peaks_df = matched_peaks_df.sort_values(by="intensity", ascending=False)
    elif sort_by == "exp_mass":
        matched_peaks_df = matched_peaks_df.sort_values(by="exp_mass", ascending=False)
    else:
        raise ValueError(f"Unsupported value for sort_by supplied: {sort_by}")

    original_length = len(matched_peaks_df.index)
    matched_peaks_df = matched_peaks_df.drop_duplicates(subset=["ion_type", "no", "charge"], keep="first")
    # matched_peaks_df = matched_peaks_df[matched_peaks_df['intensity']>0.01]
    length_after_matches = len(matched_peaks_df.index)
    return matched_peaks_df, (original_length - length_after_matches)


def annotate_spectra(
    un_annot_spectra: pd.DataFrame, mass_tolerance: Optional[float] = None, unit_mass_tolerance: Optional[str] = None
) -> pd.DataFrame:
    """
    Annotate a set of spectra.

    This function takes a DataFrame of raw peaks and metadata, and for each spectrum, it calls the `parallel_annotate` function
    to annotate the spectrum and extract the necessary information. If there are any redundant peaks found in the annotation
    process, the function removes them and logs the information. Finally, it returns a Pandas DataFrame containing the annotated
    spectra with meta data.

    The returned DataFrame has the following columns:
    - INTENSITIES: a NumPy array containing the intensity values of each peak in the annotated spectrum
    - MZ: a NumPy array containing the m/z values of each peak in the annotated spectrum
    - CALCULATED_MASS: a float representing the calculated mass of the spectrum
    - removed_peaks: a NumPy array containing the indices of any peaks that were removed during the annotation process

    :param un_annot_spectra: a Pandas DataFrame containing the raw peaks and metadata to be annotated
    :param mass_tolerance: mass tolerance to calculate min and max mass
    :param unit_mass_tolerance: unit for the mass tolerance (da or ppm)
    :return: a Pandas DataFrame containing the annotated spectra with meta data
    """
    raw_file_annotations = []
    index_columns = {col: un_annot_spectra.columns.get_loc(col) for col in un_annot_spectra.columns}
    for row in un_annot_spectra.values:
        results = parallel_annotate(row, index_columns, mass_tolerance, unit_mass_tolerance)
        if not results:
            continue
        raw_file_annotations.append(results)
    results_df = pd.DataFrame(raw_file_annotations)
<<<<<<< HEAD
    if results_df.shape[1] < 8:
        results_df.columns = ["INTENSITIES", "MZ", "CALCULATED_MASS", "removed_peaks"]
        logger.info(f"Removed {results_df['removed_peaks'].describe()} redundant peaks")
=======
    results_df.columns = ["INTENSITIES", "MZ", "CALCULATED_MASS", "removed_peaks"]
>>>>>>> 0b1705bc

    else:
        results_df.columns = ["INTENSITIES_A", "INTENSITIES_B",
                              "MZ_A", "MZ_B",
                              "CALCULATED_MASS_A", "CALCULATED_MASS_B",
                              "removed_peaks_a", "removed_peaks_b"]
        logger.info(f"Removed {results_df['removed_peaks_a'].describe()} redundant peaks")
        logger.info(f"Removed {results_df['removed_peaks_b'].describe()} redundant peaks")
    #results_df.to_csv("/cmnfs/home/m.kalhor/wilhelmlab/notebooks/notebooks/results_df.csv")
    return results_df

def peak_pos_xl_cms2(unmod_seq: str, crosslinker_position: int) -> list:
    """
    Determines the positions of all potential normal and xl fragments within the vector generated by generate_annotation_matrix.

    This fuction is used only for cleavable crosslinked peptides.

    :param unmod_seq: Un modified peptide sequence
    :param crosslinker_position: The position of crosslinker
    :raises ValueError: if Peptides exceeding a length of 30.
    :return: position of diffrent fragments as list
    """
    peaks_y = []
    peaks_b = []
    peaks_yshort = []
    peaks_bshort = []
    peaks_ylong = []
    peaks_blong = []

    if len(unmod_seq) < constants.SEQ_LEN + 1:
        if crosslinker_position != 1:
            peaks_b = np.array([3, 4, 5])
            peaks_b = np.tile(peaks_b, crosslinker_position - 1) + np.repeat(np.arange(crosslinker_position - 1) * 6, 3)
            first_pos_ylong = ((len(unmod_seq) - crosslinker_position) * 6) + 174  # fisrt  position for ylong
            peaks_ylong = np.arange(first_pos_ylong, first_pos_ylong + 3)
            peaks_ylong = np.tile(peaks_ylong, crosslinker_position - 1) + np.repeat(
                np.arange(crosslinker_position - 1) * 6, 3
            )

        if len(unmod_seq) != crosslinker_position:
            peaks_y = [0, 1, 2]
            peaks_y = np.tile(peaks_y, len(unmod_seq) - crosslinker_position) + np.repeat(
                np.arange(len(unmod_seq) - crosslinker_position) * 6, 3
            )
            first_pos_blong = ((crosslinker_position - 1) * 6) + 174 + 3  # fisrt  position for blong
            peaks_blong = [first_pos_blong, first_pos_blong + 1, first_pos_blong + 2]
            peaks_blong = np.arange(first_pos_blong, first_pos_blong + 3)
            peaks_blong = list(
                np.tile(peaks_blong, len(unmod_seq) - crosslinker_position)
                + np.repeat(np.arange(len(unmod_seq) - crosslinker_position) * 6, 3)
            )

        peaks_yshort = [x - 174 for x in peaks_ylong]
        peaks_bshort = [x - 174 for x in peaks_blong]
        peaks_range = (
            list(peaks_y)
            + list(peaks_b)
            + list(peaks_yshort)
            + list(peaks_bshort)
            + list(peaks_ylong)
            + list(peaks_blong)
        )
        peaks_range.sort()
    else:
        raise ValueError(f"Peptides exceeding a length of 30 are not supported: {len(unmod_seq)}")

    return peaks_range, peaks_y, peaks_b, peaks_yshort, peaks_bshort, peaks_ylong, peaks_blong


def generate_annotation_matrix_xl(
    matched_peaks: pd.DataFrame, unmod_seq: str, crosslinker_position: int
) -> Tuple[np.ndarray, np.ndarray]:
    """
    Generate the annotation matrix in the xl_prosit format from matched peaks.

    :param matched_peaks: matched peaks needed to be converted
    :param unmod_seq: unmodified peptide sequence
    :param crosslinker_position: position of crosslinker
    :return: numpy array of intensities and numpy array of masses
    """
    intensity = np.full(constants.VEC_LENGTH_CMS2, -1.0)
    mass = np.full(constants.VEC_LENGTH_CMS2, -1.0)

    # change values to zeros
    intensity[peak_pos_xl_cms2(unmod_seq, crosslinker_position)[0]] = 0.0
    mass[peak_pos_xl_cms2(unmod_seq, crosslinker_position)[0]] = 0.0

    ion_type = matched_peaks.columns.get_loc("ion_type")
    no_col = matched_peaks.columns.get_loc("no")
    charge_col = matched_peaks.columns.get_loc("charge")
    intensity_col = matched_peaks.columns.get_loc("intensity")
    exp_mass_col = matched_peaks.columns.get_loc("exp_mass")

    for peak in matched_peaks.values:
        if peak[ion_type] == "y":
            peak_pos = ((peak[no_col] - 1) * 6) + (peak[charge_col] - 1)
        elif peak[ion_type] == "b":
            peak_pos = ((peak[no_col] - 1) * 6) + (peak[charge_col] - 1) + 3
        elif peak[ion_type] == "y-short":
            peak_pos = ((peak[no_col] - 1) * 6) + (peak[charge_col] - 1)
        elif peak[ion_type] == "b-short":
            peak_pos = ((peak[no_col] - 1) * 6) + (peak[charge_col] - 1) + 3
        elif peak[ion_type] == "y-long":
            peak_pos = ((peak[no_col] - 1) * 6) + (peak[charge_col] - 1) + 174
        else:
            peak_pos = ((peak[no_col] - 1) * 6) + (peak[charge_col] - 1) + 174 + 3

        if peak_pos >= constants.VEC_LENGTH_CMS2:
            continue
        intensity[peak_pos] = peak[intensity_col]
        mass[peak_pos] = peak[exp_mass_col]

    # convert elements representing charge 3 to -1 (we do not anotate +3)
    index_charge_3 = range(2, constants.VEC_LENGTH_CMS2, 3)
    intensity[index_charge_3] = -1
    mass[index_charge_3] = -1

    return intensity, mass


def generate_annotation_matrix(
    matched_peaks: pd.DataFrame, unmod_seq: str, charge: int
) -> Tuple[np.ndarray, np.ndarray]:
    """
    Generate the annotation matrix in the prosit format from matched peaks.

    :param matched_peaks: matched peaks needed to be converted
    :param unmod_seq: Un modified peptide sequence
    :param charge: Precursor charge
    :return: numpy array of intensities and numpy array of masses
    """
    intensity = np.full(constants.VEC_LENGTH, -1.0)
    mass = np.full(constants.VEC_LENGTH, -1.0)

    # change values to zeros
    if len(unmod_seq) < constants.SEQ_LEN:
        peaks_range = range(0, ((len(unmod_seq) - 1) * 6))
    else:
        peaks_range = range(0, ((constants.SEQ_LEN - 1) * 6))

    if charge == 1:
        available_peaks = [index for index in peaks_range if (index % 3 == 0)]
    elif charge == 2:
        available_peaks = [index for index in peaks_range if (index % 3 in (0, 1))]
    else:
        available_peaks = [index for index in peaks_range]

    intensity[available_peaks] = 0.0
    mass[available_peaks] = 0.0

    ion_type = matched_peaks.columns.get_loc("ion_type")
    no_col = matched_peaks.columns.get_loc("no")
    charge_col = matched_peaks.columns.get_loc("charge")
    intensity_col = matched_peaks.columns.get_loc("intensity")
    exp_mass_col = matched_peaks.columns.get_loc("exp_mass")

    for peak in matched_peaks.values:
        if peak[ion_type] == "y":
            peak_pos = ((peak[no_col] - 1) * 6) + (peak[charge_col] - 1)
        else:
            peak_pos = ((peak[no_col] - 1) * 6) + (peak[charge_col] - 1) + 3

        if peak_pos >= constants.VEC_LENGTH:
            continue
        intensity[peak_pos] = peak[intensity_col]
        mass[peak_pos] = peak[exp_mass_col]

    if len(unmod_seq) < constants.SEQ_LEN:
        mask_peaks = range((len(unmod_seq) - 1) * 6, ((len(unmod_seq) - 1) * 6) + 6)
        intensity[mask_peaks] = -1.0
        mass[mask_peaks] = -1.0

    return intensity, mass


<<<<<<< HEAD
def parallel_annotate(spectrum: np.ndarray, index_columns: dict,  xl:bool = False) -> Optional[Tuple[np.ndarray, np.ndarray, float, int]]:
=======
def parallel_annotate(
    spectrum: np.ndarray,
    index_columns: dict,
    mass_tolerance: Optional[float] = None,
    unit_mass_tolerance: Optional[str] = None,
) -> Optional[Tuple[np.ndarray, np.ndarray, float, int]]:
>>>>>>> 0b1705bc
    """
    Perform parallel annotation of a spectrum.

    This function takes a spectrum and its index columns and performs parallel annotation of the spectrum. It starts by
    initializing the peaks and extracting necessary data from the spectrum. It then matches the peaks to the spectrum and
    generates an annotation matrix based on the matched peaks. If there are multiple matches found, it removes the redundant
    matches. Finally, it returns annotated spectrum with meta data including intensity values, masses, calculated masses,
    and any peaks that were removed. The function is designed to run in different threads to speed up the annotation pipeline.

    :param spectrum: a np.ndarray that contains the spectrum to be annotated
    :param index_columns: a dictionary that contains the index columns of the spectrum
    :param mass_tolerance: mass tolerance to calculate min and max mass
    :param unit_mass_tolerance: unit for the mass tolerance (da or ppm)
    :return: a tuple containing intensity values (np.ndarray), masses (np.ndarray), calculated mass (float),
             and any removed peaks (List[str])
    """
    mod_seq_column = "MODIFIED_SEQUENCE"
    if "MODIFIED_SEQUENCE_MSA" in index_columns:
        mod_seq_column = "MODIFIED_SEQUENCE_MSA"

    if "CROSSLINKER_TYPE" in index_columns:
        xl = True

    if xl:
        fragments_meta_data_a, tmt_n_term_a, unmod_sequence_a, calc_mass_a = initialize_peaks_xl(
        spectrum[index_columns["MODIFIED_SEQUENCE_A"]],
        spectrum[index_columns["MASS_ANALYZER"]],
        spectrum[index_columns["CROSSLINKER_POSITION_A"]],
        spectrum[index_columns["CROSSLINKER_TYPE"]],
        )
        fragments_meta_data_b, tmt_n_term_b, unmod_sequence_b, calc_mass_b = initialize_peaks_xl(
        spectrum[index_columns["MODIFIED_SEQUENCE_B"]],
        spectrum[index_columns["MASS_ANALYZER"]],
        spectrum[index_columns["CROSSLINKER_POSITION_B"]],
        spectrum[index_columns["CROSSLINKER_TYPE"]],
        )
        if not unmod_sequence_a:
            return None
        if not unmod_sequence_b:
            return None

        matched_peaks_a = match_peaks(
        fragments_meta_data_a,
        spectrum[index_columns["INTENSITIES"]],
        spectrum[index_columns["MZ"]],
        tmt_n_term_a,
        unmod_sequence_a,
        spectrum[index_columns["PRECURSOR_CHARGE"]],
        mass_tolerance,
        unit_mass_tolerance,
    )
        
        matched_peaks_b = match_peaks(
        fragments_meta_data_b,
        spectrum[index_columns["INTENSITIES"]],
        spectrum[index_columns["MZ"]],
        tmt_n_term_b,
        unmod_sequence_b,
        spectrum[index_columns["PRECURSOR_CHARGE"]],
    )

        if len(matched_peaks_a) == 0 and len(matched_peaks_b)==0 :
            intensities_a = np.full(348, 0.0)
            mass_a = np.full(348, 0.0)
            intensities_b = np.full(348, 0.0)
            mass_b = np.full(348, 0.0)
            return intensities_a, intensities_b, mass_a, mass_b, calc_mass_a, calc_mass_b, 0, 0
        elif len(matched_peaks_a) == 0 and len(matched_peaks_b)!=0 :
            intensities_a = np.full(348, 0.0)
            mass_a = np.full(348, 0.0)
            matched_peaks_b, removed_peaks_b = handle_multiple_matches(matched_peaks_b)
            intensities_b, mass_b = generate_annotation_matrix_xl(
            matched_peaks_b, unmod_sequence_b, spectrum[index_columns["CROSSLINKER_POSITION_B"]]
    )
            return intensities_a, intensities_b, mass_a, mass_b, calc_mass_a, calc_mass_b, 0, removed_peaks_b
        elif len(matched_peaks_a) != 0 and len(matched_peaks_b)==0 :
            intensities_b = np.full(348, 0.0)
            mass_b = np.full(348, 0.0)
            matched_peaks_a, removed_peaks_a = handle_multiple_matches(matched_peaks_a)
            intensities_a, mass_a = generate_annotation_matrix_xl(
            matched_peaks_a, unmod_sequence_a, spectrum[index_columns["CROSSLINKER_POSITION_A"]]
    )
            return intensities_a, intensities_b, mass_a, mass_b, calc_mass_a, calc_mass_b, removed_peaks_a, 0
        else:
            matched_peaks_a, removed_peaks_a = handle_multiple_matches(matched_peaks_a)
            matched_peaks_b, removed_peaks_b = handle_multiple_matches(matched_peaks_b)
            intensities_a, mass_a = generate_annotation_matrix_xl(
            matched_peaks_a, unmod_sequence_a, spectrum[index_columns["CROSSLINKER_POSITION_A"]]
        )
            intensities_b, mass_b = generate_annotation_matrix_xl(
            matched_peaks_b, unmod_sequence_b, spectrum[index_columns["CROSSLINKER_POSITION_B"]]
        )
            return intensities_a, intensities_b, mass_a, mass_b, calc_mass_a, calc_mass_b, removed_peaks_a, removed_peaks_b


    else:
        fragments_meta_data, tmt_n_term, unmod_sequence, calc_mass = initialize_peaks(
        spectrum[index_columns[mod_seq_column]],
        spectrum[index_columns["MASS_ANALYZER"]],
        spectrum[index_columns["PRECURSOR_CHARGE"]],
        )

        if not unmod_sequence:
            return None

        matched_peaks = match_peaks(
        fragments_meta_data,
        spectrum[index_columns["INTENSITIES"]],
        spectrum[index_columns["MZ"]],
        tmt_n_term,
        unmod_sequence,
        spectrum[index_columns["PRECURSOR_CHARGE"]],
    )

        if len(matched_peaks) == 0:
            intensity = np.full(174, 0.0)
            mass = np.full(174, 0.0)
            return intensity, mass, calc_mass, 0

        matched_peaks, removed_peaks = handle_multiple_matches(matched_peaks)
        intensities, mass = generate_annotation_matrix(
        matched_peaks, unmod_sequence, spectrum[index_columns["PRECURSOR_CHARGE"]]
    )
        return intensities, mass, calc_mass, removed_peaks
    








<|MERGE_RESOLUTION|>--- conflicted
+++ resolved
@@ -148,23 +148,23 @@
             continue
         raw_file_annotations.append(results)
     results_df = pd.DataFrame(raw_file_annotations)
-<<<<<<< HEAD
+
     if results_df.shape[1] < 8:
         results_df.columns = ["INTENSITIES", "MZ", "CALCULATED_MASS", "removed_peaks"]
-        logger.info(f"Removed {results_df['removed_peaks'].describe()} redundant peaks")
-=======
-    results_df.columns = ["INTENSITIES", "MZ", "CALCULATED_MASS", "removed_peaks"]
->>>>>>> 0b1705bc
-
-    else:
-        results_df.columns = ["INTENSITIES_A", "INTENSITIES_B",
-                              "MZ_A", "MZ_B",
-                              "CALCULATED_MASS_A", "CALCULATED_MASS_B",
-                              "removed_peaks_a", "removed_peaks_b"]
-        logger.info(f"Removed {results_df['removed_peaks_a'].describe()} redundant peaks")
-        logger.info(f"Removed {results_df['removed_peaks_b'].describe()} redundant peaks")
-    #results_df.to_csv("/cmnfs/home/m.kalhor/wilhelmlab/notebooks/notebooks/results_df.csv")
+
+    else:
+        results_df.columns = [
+            "INTENSITIES_A",
+            "INTENSITIES_B",
+            "MZ_A",
+            "MZ_B",
+            "CALCULATED_MASS_A",
+            "CALCULATED_MASS_B",
+            "removed_peaks_a",
+            "removed_peaks_b",
+        ]
     return results_df
+
 
 def peak_pos_xl_cms2(unmod_seq: str, crosslinker_position: int) -> list:
     """
@@ -330,16 +330,13 @@
     return intensity, mass
 
 
-<<<<<<< HEAD
-def parallel_annotate(spectrum: np.ndarray, index_columns: dict,  xl:bool = False) -> Optional[Tuple[np.ndarray, np.ndarray, float, int]]:
-=======
 def parallel_annotate(
     spectrum: np.ndarray,
     index_columns: dict,
     mass_tolerance: Optional[float] = None,
     unit_mass_tolerance: Optional[str] = None,
+    xl: bool = False,
 ) -> Optional[Tuple[np.ndarray, np.ndarray, float, int]]:
->>>>>>> 0b1705bc
     """
     Perform parallel annotation of a spectrum.
 
@@ -353,6 +350,7 @@
     :param index_columns: a dictionary that contains the index columns of the spectrum
     :param mass_tolerance: mass tolerance to calculate min and max mass
     :param unit_mass_tolerance: unit for the mass tolerance (da or ppm)
+    :param xl: whether the function is called for crosslinking or linear peptide
     :return: a tuple containing intensity values (np.ndarray), masses (np.ndarray), calculated mass (float),
              and any removed peaks (List[str])
     """
@@ -361,20 +359,17 @@
         mod_seq_column = "MODIFIED_SEQUENCE_MSA"
 
     if "CROSSLINKER_TYPE" in index_columns:
-        xl = True
-
-    if xl:
         fragments_meta_data_a, tmt_n_term_a, unmod_sequence_a, calc_mass_a = initialize_peaks_xl(
-        spectrum[index_columns["MODIFIED_SEQUENCE_A"]],
-        spectrum[index_columns["MASS_ANALYZER"]],
-        spectrum[index_columns["CROSSLINKER_POSITION_A"]],
-        spectrum[index_columns["CROSSLINKER_TYPE"]],
+            spectrum[index_columns["MODIFIED_SEQUENCE_A"]],
+            spectrum[index_columns["MASS_ANALYZER"]],
+            spectrum[index_columns["CROSSLINKER_POSITION_A"]],
+            spectrum[index_columns["CROSSLINKER_TYPE"]],
         )
         fragments_meta_data_b, tmt_n_term_b, unmod_sequence_b, calc_mass_b = initialize_peaks_xl(
-        spectrum[index_columns["MODIFIED_SEQUENCE_B"]],
-        spectrum[index_columns["MASS_ANALYZER"]],
-        spectrum[index_columns["CROSSLINKER_POSITION_B"]],
-        spectrum[index_columns["CROSSLINKER_TYPE"]],
+            spectrum[index_columns["MODIFIED_SEQUENCE_B"]],
+            spectrum[index_columns["MASS_ANALYZER"]],
+            spectrum[index_columns["CROSSLINKER_POSITION_B"]],
+            spectrum[index_columns["CROSSLINKER_TYPE"]],
         )
         if not unmod_sequence_a:
             return None
@@ -382,77 +377,83 @@
             return None
 
         matched_peaks_a = match_peaks(
-        fragments_meta_data_a,
-        spectrum[index_columns["INTENSITIES"]],
-        spectrum[index_columns["MZ"]],
-        tmt_n_term_a,
-        unmod_sequence_a,
-        spectrum[index_columns["PRECURSOR_CHARGE"]],
-        mass_tolerance,
-        unit_mass_tolerance,
-    )
-        
+            fragments_meta_data_a,
+            spectrum[index_columns["INTENSITIES"]],
+            spectrum[index_columns["MZ"]],
+            tmt_n_term_a,
+            unmod_sequence_a,
+            spectrum[index_columns["PRECURSOR_CHARGE"]],
+        )
+
         matched_peaks_b = match_peaks(
-        fragments_meta_data_b,
-        spectrum[index_columns["INTENSITIES"]],
-        spectrum[index_columns["MZ"]],
-        tmt_n_term_b,
-        unmod_sequence_b,
-        spectrum[index_columns["PRECURSOR_CHARGE"]],
-    )
-
-        if len(matched_peaks_a) == 0 and len(matched_peaks_b)==0 :
+            fragments_meta_data_b,
+            spectrum[index_columns["INTENSITIES"]],
+            spectrum[index_columns["MZ"]],
+            tmt_n_term_b,
+            unmod_sequence_b,
+            spectrum[index_columns["PRECURSOR_CHARGE"]],
+        )
+
+        if len(matched_peaks_a) == 0 and len(matched_peaks_b) == 0:
             intensities_a = np.full(348, 0.0)
             mass_a = np.full(348, 0.0)
             intensities_b = np.full(348, 0.0)
             mass_b = np.full(348, 0.0)
             return intensities_a, intensities_b, mass_a, mass_b, calc_mass_a, calc_mass_b, 0, 0
-        elif len(matched_peaks_a) == 0 and len(matched_peaks_b)!=0 :
+        elif len(matched_peaks_a) == 0 and len(matched_peaks_b) != 0:
             intensities_a = np.full(348, 0.0)
             mass_a = np.full(348, 0.0)
             matched_peaks_b, removed_peaks_b = handle_multiple_matches(matched_peaks_b)
             intensities_b, mass_b = generate_annotation_matrix_xl(
-            matched_peaks_b, unmod_sequence_b, spectrum[index_columns["CROSSLINKER_POSITION_B"]]
-    )
+                matched_peaks_b, unmod_sequence_b, spectrum[index_columns["CROSSLINKER_POSITION_B"]]
+            )
             return intensities_a, intensities_b, mass_a, mass_b, calc_mass_a, calc_mass_b, 0, removed_peaks_b
-        elif len(matched_peaks_a) != 0 and len(matched_peaks_b)==0 :
+        elif len(matched_peaks_a) != 0 and len(matched_peaks_b) == 0:
             intensities_b = np.full(348, 0.0)
             mass_b = np.full(348, 0.0)
             matched_peaks_a, removed_peaks_a = handle_multiple_matches(matched_peaks_a)
             intensities_a, mass_a = generate_annotation_matrix_xl(
-            matched_peaks_a, unmod_sequence_a, spectrum[index_columns["CROSSLINKER_POSITION_A"]]
-    )
+                matched_peaks_a, unmod_sequence_a, spectrum[index_columns["CROSSLINKER_POSITION_A"]]
+            )
             return intensities_a, intensities_b, mass_a, mass_b, calc_mass_a, calc_mass_b, removed_peaks_a, 0
         else:
             matched_peaks_a, removed_peaks_a = handle_multiple_matches(matched_peaks_a)
             matched_peaks_b, removed_peaks_b = handle_multiple_matches(matched_peaks_b)
             intensities_a, mass_a = generate_annotation_matrix_xl(
-            matched_peaks_a, unmod_sequence_a, spectrum[index_columns["CROSSLINKER_POSITION_A"]]
-        )
+                matched_peaks_a, unmod_sequence_a, spectrum[index_columns["CROSSLINKER_POSITION_A"]]
+            )
             intensities_b, mass_b = generate_annotation_matrix_xl(
-            matched_peaks_b, unmod_sequence_b, spectrum[index_columns["CROSSLINKER_POSITION_B"]]
-        )
-            return intensities_a, intensities_b, mass_a, mass_b, calc_mass_a, calc_mass_b, removed_peaks_a, removed_peaks_b
-
+                matched_peaks_b, unmod_sequence_b, spectrum[index_columns["CROSSLINKER_POSITION_B"]]
+            )
+            return (
+                intensities_a,
+                intensities_b,
+                mass_a,
+                mass_b,
+                calc_mass_a,
+                calc_mass_b,
+                removed_peaks_a,
+                removed_peaks_b,
+            )
 
     else:
         fragments_meta_data, tmt_n_term, unmod_sequence, calc_mass = initialize_peaks(
-        spectrum[index_columns[mod_seq_column]],
-        spectrum[index_columns["MASS_ANALYZER"]],
-        spectrum[index_columns["PRECURSOR_CHARGE"]],
-        )
-
+            spectrum[index_columns[mod_seq_column]],
+            spectrum[index_columns["MASS_ANALYZER"]],
+            spectrum[index_columns["PRECURSOR_CHARGE"]],
+            mass_tolerance,
+            unit_mass_tolerance,
+        )
         if not unmod_sequence:
             return None
-
         matched_peaks = match_peaks(
-        fragments_meta_data,
-        spectrum[index_columns["INTENSITIES"]],
-        spectrum[index_columns["MZ"]],
-        tmt_n_term,
-        unmod_sequence,
-        spectrum[index_columns["PRECURSOR_CHARGE"]],
-    )
+            fragments_meta_data,
+            spectrum[index_columns["INTENSITIES"]],
+            spectrum[index_columns["MZ"]],
+            tmt_n_term,
+            unmod_sequence,
+            spectrum[index_columns["PRECURSOR_CHARGE"]],
+        )
 
         if len(matched_peaks) == 0:
             intensity = np.full(174, 0.0)
@@ -461,15 +462,6 @@
 
         matched_peaks, removed_peaks = handle_multiple_matches(matched_peaks)
         intensities, mass = generate_annotation_matrix(
-        matched_peaks, unmod_sequence, spectrum[index_columns["PRECURSOR_CHARGE"]]
-    )
-        return intensities, mass, calc_mass, removed_peaks
-    
-
-
-
-
-
-
-
-
+            matched_peaks, unmod_sequence, spectrum[index_columns["PRECURSOR_CHARGE"]]
+        )
+        return intensities, mass, calc_mass, removed_peaks
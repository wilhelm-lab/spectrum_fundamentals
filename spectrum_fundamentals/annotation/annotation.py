--- conflicted
+++ resolved
@@ -397,21 +397,12 @@
     if "MODIFIED_SEQUENCE_MSA" in index_columns:
         mod_seq_column = "MODIFIED_SEQUENCE_MSA"
     fragments_meta_data, tmt_n_term, unmod_sequence, calc_mass = initialize_peaks(
-<<<<<<< HEAD
         sequence = spectrum[index_columns[mod_seq_column]],
         mass_analyzer = spectrum[index_columns["MASS_ANALYZER"]],
         charge = spectrum[index_columns["PRECURSOR_CHARGE"]],
         mass_tolerance = mass_tolerance,
         unit_mass_tolerance = unit_mass_tolerance,
         fragmentation_method = fragmentation_method
-=======
-        spectrum[index_columns[mod_seq_column]],
-        spectrum[index_columns["MASS_ANALYZER"]],
-        spectrum[index_columns["PRECURSOR_CHARGE"]],
-        mass_tolerance,
-        unit_mass_tolerance,
-        fragmentation_method,
->>>>>>> a1a1c13c
     )
     matched_peaks = match_peaks(
         fragments_meta_data,

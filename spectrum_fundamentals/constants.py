from enum import Enum

import numpy as np

#####################
# GENERAL CONSTANTS #
#####################

SEQ_LEN = 30  # Sequence length for prosit
NUM_CHARGES_ONEHOT = 6
MIN_CHARGE = 1
MAX_CHARGE = 6
BATCH_SIZE = 6000
VEC_LENGTH = (
    (SEQ_LEN - 1) * 2 * 3
)  # peptide of length 30 has 29 b and y-ions, each with charge 1+, 2+ and 3+, for a total of 174 fragments
VEC_LENGTH_CMS2 = (SEQ_LEN - 1) * 2 * 3 * 2
# peptide of length 30 can have 29 b, y, b_short, y_short, b_long and y_long ions, each with charge 1+, 2+ and 3+
# we do not annotate fragments wth charge 3+. All fragmets with charge 3+ convert to -1
#############
# ALPHABETS #
#############

AA_ALPHABET = {
    "A": 1,
    "C": 24,
    "D": 3,
    "E": 4,
    "F": 5,
    "G": 6,
    "H": 7,
    "I": 8,
    "K": 9,
    "L": 10,
    "M": 11,
    "N": 12,
    "P": 13,
    "Q": 14,
    "R": 15,
    "S": 16,
    "T": 17,
    "V": 18,
    "W": 19,
    "Y": 20,
}

TERMINAL_ALPHABET = {"[]-": 30, "-[]": 31}  # unmodified n terminus  # unmodified c terminus

ALPHABET_MODS = {
    "M[UNIMOD:35]": 21,
    "C[UNIMOD:4]": 2,
    "K[UNIMOD:737]": 22,
    "K[UNIMOD:2016]": 22,
    "K[UNIMOD:214]": 22,
    "K[UNIMOD:730]": 22,
    "K[UNIMOD:1896]": 22,
    "K[UNIMOD:1898]": 22,
    "K[UNIMOD:1884]": 23,
    "K[UNIMOD:1881]": 24,
    "K[UNIMOD:1882]": 25,
    "K[UNIMOD:1885]": 26,
    "K[UNIMOD:1886]": 27,
    "S[UNIMOD:21]": 25,
    "T[UNIMOD:21]": 26,
    "Y[UNIMOD:21]": 27,
    "S[UNIMOD:23]": 16,
    "T[UNIMOD:23]": 17,
    "Y[UNIMOD:23]": 20,
    "[UNIMOD:1]-": 32,
    "K[UNIMOD:259]": 9,
    "R[UNIMOD:267]": 15,
}

ALPHABET = {**AA_ALPHABET, **ALPHABET_MODS, **TERMINAL_ALPHABET}

######################
# MaxQuant constants #
######################

MAXQUANT_VAR_MODS = {
    "(ox)": "[UNIMOD:35]",
    "(Oxidation (M))": "[UNIMOD:35]",
    "(tm)": "[UNIMOD:737]",
    "_(tm)": "_[UNIMOD:737]-",
    "K(tm)": "K[UNIMOD:737]",
    "(i4)": "[UNIMOD:214]",
    "_(i4)": "_[UNIMOD:214]-",
    "K(i4)": "K[UNIMOD:214]",
    "(i8)": "[UNIMOD:730]",
    "_(i8)": "_[UNIMOD:730]-",
    "K(i8)": "K[UNIMOD:730]",
    "(tmp)": "[UNIMOD:2016]",
    "_(tmp)": "_[UNIMOD:2016]-",
    "K(tmp)": "K[UNIMOD:2016]",
    "(ph)": "[UNIMOD:21]",
    "(Phospho (STY))": "[UNIMOD:21]",
    "(de)": "[UNIMOD:23]",
    "(Dehydrated (ST))": "[UNIMOD:23]",
    "K(Lys8)": "K[UNIMOD:259]",
    "R(Arg10)": "R[UNIMOD:267]",
    "C(Carbamidomethyl (C))": "C[UNIMOD:4]",
}

MAXQUANT_NC_TERM = {"^_": "", "_$": ""}

#######################
# MsFragger constants #
#######################

MSFRAGGER_VAR_MODS = {
    "C[160]": "C[UNIMOD:4]",
    "M[147]": "M[UNIMOD:35]",
    "K[230]": "K[UNIMOD:737]",
    "K[305]": "K[UNIMOD:2016]",
    "K[214]": "K[UNIMOD:214]",
    "n[230]": "[UNIMOD:737]-",
    "n[305]": "[UNIMOD:2016]-",
    "n[214]": "[UNIMOD:214]-",
}

#######################
# Xisearch constants #
#######################

XISEARCH_VAR_MODS = {
    "ox": "[UNIMOD:35]",
    "cm": "[UNIMOD:4]",
    "dsso": "[UNIMOD:1896]",
    "dsbu": "[UNIMOD:1884]",
}

####################
# MASS CALCULATION #
####################

# initialize other masses
PARTICLE_MASSES = {"PROTON": 1.007276467, "ELECTRON": 0.00054858}

# masses of different atoms
ATOM_MASSES = {
    "H": 1.007825035,
    "C": 12.0,
    "O": 15.9949146,
    "N": 14.003074,
}

MASSES = {**PARTICLE_MASSES, **ATOM_MASSES}
MASSES["N_TERMINUS"] = MASSES["H"]
MASSES["C_TERMINUS"] = MASSES["O"] + MASSES["H"]


AA_MASSES = {
    "A": 71.037114,
    "R": 156.101111,
    "N": 114.042927,
    "D": 115.026943,
    "C": 103.009185,
    "E": 129.042593,
    "Q": 128.058578,
    "G": 57.021464,
    "H": 137.058912,
    "I": 113.084064,
    "L": 113.084064,
    "K": 128.094963,
    "M": 131.040485,
    "F": 147.068414,
    "P": 97.052764,
    "S": 87.032028,
    "T": 101.047679,
    "U": 150.95363,
    "W": 186.079313,
    "Y": 163.063329,
    "V": 99.068414,
    "[]-": MASSES["N_TERMINUS"],
    "-[]": MASSES["C_TERMINUS"],
}

MOD_MASSES = {
    "[UNIMOD:737]": 229.162932,  # TMT_6
    "[UNIMOD:2016]": 304.207146,  # TMT_PRO
    "[UNIMOD:214]": 144.102063,  # iTRAQ4
    "[UNIMOD:730]": 304.205360,  # iTRAQ8
    "[UNIMOD:259]": 8.014199,  # SILAC Lysine
    "[UNIMOD:267]": 10.008269,  # SILAC Arginine
    "[]": 0.0,
    "[UNIMOD:1]": 42.010565,  # Acetylation
<<<<<<< HEAD
    "[UNIMOD:1896]": 158.003765,  # DSSO-crosslinker
    "[UNIMOD:1881]": 54.010565,  # Alkene short fragment of DSSO-crosslinker
    "[UNIMOD:1882]": 85.982635,  # Thiol long fragment of DSSO-crosslinker
    "[UNIMOD:1884]": 196.084792,  # BuUrBu (DSBU)-crosslinker
    "[UNIMOD:1885]": 111.032028,  # BuUr long fragment of BuUrBu (DSBU)-crosslinker
    "[UNIMOD:1886]": 85.052764,  # Bu short fragment of BuUrBu (DSBU)-crosslinker
    "[UNIMOD:1898]": 138.068080,  # DSS and BS3 non-cleavable crosslinker
=======
    "[UNIMOD:122]": 27.994915,  # Formylation
    "[UNIMOD:1289]": 70.041865,  # Butyrylation
    "[UNIMOD:1363]": 68.026215,  # Crotonylation
    "[UNIMOD:1848]": 114.031694,  # Glutarylation
    "[UNIMOD:1914]": -32.008456,  # Oxidation and then loss of oxidized M side chain
    "[UNIMOD:2]": -0.984016,  # Amidation
    "[UNIMOD:21]": 79.966331,  # Phosphorylation
    "[UNIMOD:213]": 541.06111,  # ADP-ribosylation
    "[UNIMOD:23]": -18.010565,  # Water Loss
    "[UNIMOD:24]": 71.037114,  # Propionamidation
    "[UNIMOD:354]": 44.985078,  # Nitrosylation
    "[UNIMOD:28]": -17.026549,  # Glu to PyroGlu
    "[UNIMOD:280]": 28.0313,  # Ethylation
    "[UNIMOD:299]": 43.989829,  # Carboxylation
    "[UNIMOD:3]": 226.077598,  # Biotinylation
    "[UNIMOD:34]": 14.01565,  # Methylation
    "[UNIMOD:345]": 47.984744,  # Trioxidation
    "[UNIMOD:35]": 15.994915,  # Hydroxylation
    "[UNIMOD:35]": 15.994915,  # Oxidation
    "[UNIMOD:351]": 3.994915,  # Oxidation to Kynurenine
    "[UNIMOD:36]": 28.0313,  # Dimethylation
    "[UNIMOD:360]": -30.010565,  # Pyrrolidinone
    "[UNIMOD:368]": -33.987721,  # Dehydroalanine
    "[UNIMOD:37]": 42.04695,  # Trimethylation
    "[UNIMOD:385]": -17.026549,  # Ammonia loss
    "[UNIMOD:392]": 29.974179,  # Quinone
    "[UNIMOD:4]": 57.021464,  # Carbamidomethyl
    "[UNIMOD:40]": 79.956815,  # Sulfonation
    "[UNIMOD:401]": -2.01565,  # Didehydro
    "[UNIMOD:425]": 31.989829,  # Dioxidation
    "[UNIMOD:43]": 203.079373,  # HexNAc
    "[UNIMOD:44]": 204.187801,  # Farnesylation
    "[UNIMOD:447]": -15.994915,  # Reduction
    "[UNIMOD:46]": 229.014009,  # Pyridoxal phosphate
    "[UNIMOD:47]": 238.229666,  # Palmitoylation
    "[UNIMOD:5]": 43.005814,  # Carbamyl
    "[UNIMOD:58]": 56.026215,  # Propionylation
    "[UNIMOD:6]": 58.005479,  # Carboxymethylation
    "[UNIMOD:64]": 100.016044,  # Succinylation
    "[UNIMOD:7]": 0.984016,  # Deamidation
    "[UNIMOD:747]": 86.000394,  # Malonylation
    #
>>>>>>> 67fdc4c1
}

MOD_MASSES_SAGE = {
    229.1629: "[UNIMOD:737]",
    304.2071: "[UNIMOD:2016]",
    144.1020: "[UNIMOD:214]",
    304.2053: "[UNIMOD:730]",
    8.0141: "[UNIMOD:259]",
    10.0082: "[UNIMOD:267]",
    79.9663: "[UNIMOD:21]",
    -18.0105: "[UNIMOD:23]",
    57.0214: "[UNIMOD:4]",
    15.9949: "[UNIMOD:35]",
    42.0105: "[UNIMOD:1]",
}
# these are only used for prosit_grpc, oktoberfest uses the masses from MOD_MASSES
AA_MOD_MASSES = {
    "K[UNIMOD:737]": AA_MASSES["K"] + MOD_MASSES["[UNIMOD:737]"],
    "M[UNIMOD:35]": AA_MASSES["M"] + MOD_MASSES["[UNIMOD:35]"],
    "C[UNIMOD:4]": AA_MASSES["C"] + MOD_MASSES["[UNIMOD:4]"],
    "K[UNIMOD:2016]": AA_MASSES["K"] + MOD_MASSES["[UNIMOD:2016]"],
    "K[UNIMOD:214]": AA_MASSES["K"] + MOD_MASSES["[UNIMOD:214]"],
    "K[UNIMOD:730]": AA_MASSES["K"] + MOD_MASSES["[UNIMOD:730]"],
    "S[UNIMOD:21]": AA_MASSES["S"] + MOD_MASSES["[UNIMOD:21]"],
    "T[UNIMOD:21]": AA_MASSES["T"] + MOD_MASSES["[UNIMOD:21]"],
    "Y[UNIMOD:21]": AA_MASSES["Y"] + MOD_MASSES["[UNIMOD:21]"],
    "S[UNIMOD:23]": AA_MASSES["S"],  # + MOD_MASSES['[UNIMOD:23]'],
    "T[UNIMOD:23]": AA_MASSES["T"],  # + MOD_MASSES['[UNIMOD:23]'],
    "Y[UNIMOD:23]": AA_MASSES["Y"],  # + MOD_MASSES['[UNIMOD:23]'],
    "K[UNIMOD:1896]": AA_MASSES["K"] + MOD_MASSES["[UNIMOD:1896]"],
    "K[UNIMOD:1881]": AA_MASSES["K"] + MOD_MASSES["[UNIMOD:1881]"],
    "K[UNIMOD:1882]": AA_MASSES["K"] + MOD_MASSES["[UNIMOD:1882]"],
    "K[UNIMOD:1884]": AA_MASSES["K"] + MOD_MASSES["[UNIMOD:1884]"],
    "K[UNIMOD:1885]": AA_MASSES["K"] + MOD_MASSES["[UNIMOD:1885]"],
    "K[UNIMOD:1886]": AA_MASSES["K"] + MOD_MASSES["[UNIMOD:1886]"],
    "K[UNIMOD:1898]": AA_MASSES["K"] + MOD_MASSES["[UNIMOD:1898]"],
    "[UNIMOD:1]-": MASSES["N_TERMINUS"] + MOD_MASSES["[UNIMOD:1]"],
    "K[UNIMOD:259]": AA_MASSES[
        "K"
    ],  # + MOD_MASSES['[UNIMOD:259]'],#we need a different way of encoding mods on AA so it wouldn't have same encoding
    # to make vecMZ work
    "R[UNIMOD:267]": AA_MASSES["R"],  # + MOD_MASSES['[UNIMOD:267]']
}

AA_MOD = {**AA_MASSES, **AA_MOD_MASSES}

#######################################
# HELPERS FOR FRAGMENT MZ CALCULATION #
#######################################

# Array containing masses --- at index one is mass for A, etc.
# these are only used for prosit_grpc, oktoberfest uses the masses from MOD_MASSES
VEC_MZ = np.zeros(max(ALPHABET.values()) + 1)
for a, i in ALPHABET.items():
    VEC_MZ[i] = AA_MOD[a]

# small positive intensity to distinguish invalid ion (=0) from missing peak (=EPSILON)
EPSILON = 1e-7

B_ION_MASK = np.tile([0, 0, 0, 1, 1, 1], SEQ_LEN - 1)
Y_ION_MASK = np.tile([1, 1, 1, 0, 0, 0], SEQ_LEN - 1)
SINGLE_CHARGED_MASK = np.tile([1, 0, 0, 1, 0, 0], SEQ_LEN - 1)
DOUBLE_CHARGED_MASK = np.tile([0, 1, 0, 0, 1, 0], SEQ_LEN - 1)
TRIPLE_CHARGED_MASK = np.tile([0, 0, 1, 0, 0, 1], SEQ_LEN - 1)

B_ION_MASK_XL = np.tile([0, 0, 0, 1, 1, 1], (SEQ_LEN - 1) * 2)
Y_ION_MASK_XL = np.tile([1, 1, 1, 0, 0, 0], (SEQ_LEN - 1) * 2)
SINGLE_CHARGED_MASK_XL = np.tile([1, 0, 0, 1, 0, 0], (SEQ_LEN - 1) * 2)
DOUBLE_CHARGED_MASK_XL = np.tile([0, 1, 0, 0, 1, 0], (SEQ_LEN - 1) * 2)
TRIPLE_CHARGED_MASK_XL = np.tile([0, 0, 1, 0, 0, 1], (SEQ_LEN - 1) * 2)


MASK_DICT = {
    1: SINGLE_CHARGED_MASK,
    2: DOUBLE_CHARGED_MASK,
    3: TRIPLE_CHARGED_MASK,
    4: B_ION_MASK,
}


MASK_DICT_XL = {
    1: SINGLE_CHARGED_MASK_XL,
    2: DOUBLE_CHARGED_MASK_XL,
    3: TRIPLE_CHARGED_MASK_XL,
    4: B_ION_MASK_XL,
}


SHARED_DATA_COLUMNS = ["RAW_FILE", "SCAN_NUMBER"]
META_DATA_ONLY_COLUMNS = [
    "MODIFIED_SEQUENCE",
    "PRECURSOR_CHARGE",
    "MASS",
    "SCAN_EVENT_NUMBER",
    "PRECURSOR_MASS_EXP",
    "SCORE",
    "REVERSE",
]
META_DATA_COLUMNS = SHARED_DATA_COLUMNS + META_DATA_ONLY_COLUMNS
MZML_ONLY_DATA_COLUMNS = [
    "INTENSITIES",
    "MZ",
    "MZ_RANGE",
    "RETENTION_TIME",
    "MASS_ANALYZER",
    "FRAGMENTATION",
    "COLLISION_ENERGY",
    "INSTRUMENT_TYPES",
]
MZML_DATA_COLUMNS = SHARED_DATA_COLUMNS + MZML_ONLY_DATA_COLUMNS

TMT_MODS = {
    "tmt": "[UNIMOD:737]",
    "tmtpro": "[UNIMOD:2016]",
    "itraq4": "[UNIMOD:214]",
    "itraq8": "[UNIMOD:730]",
    "tmt_msa": "[UNIMOD:737]",
    "tmtpro_msa": "[UNIMOD:2016]",
    "itraq4_msa": "[UNIMOD:214]",
    "itraq8_msa": "[UNIMOD:730]",
}

# Used for MSP spectral library format
MOD_NAMES = {
    "[UNIMOD:737]": "TMT_6",
    "[UNIMOD:2016]": "TMT_Pro",
    "[UNIMOD:21]": "Phospho",
    "[UNIMOD:4]": "Carbamidomethyl",
    "[UNIMOD:35]": "Oxidation",
    "[UNIMOD:214]": "iTRAQ4",
    "[UNIMOD:730]": "iTRAQ8",
}

# Used for MSP spectral library format
SPECTRONAUT_MODS = {
    "[UNIMOD:737]": "[TMT_6]",
    "[UNIMOD:2016]": "[TMT_Pro]",
    "[UNIMOD:21]": "[Phospho]",
    "[UNIMOD:4]": "[Carbamidomethyl (C)]",
    "[UNIMOD:35]": "[Oxidation (O)]",
}

FRAGMENTATION_ENCODING = {"HCD": 2, "CID": 1}

############################
# GENERATION OF ANNOTATION #
############################

IONS = ["y", "b"]  # limited to single character unicode string when array is created
CHARGES = [1, 2, 3]  # limited to uint8 (0-255) when array is created
POSITIONS = [x for x in range(1, 30)]  # fragment numbers 1-29 -- limited to uint8 (0-255) when array is created

ANNOTATION_FRAGMENT_TYPE = []
ANNOTATION_FRAGMENT_CHARGE = []
ANNOTATION_FRAGMENT_NUMBER = []
for pos in POSITIONS:
    for ion in IONS:
        for charge in CHARGES:
            ANNOTATION_FRAGMENT_TYPE.append(ion)
            ANNOTATION_FRAGMENT_CHARGE.append(charge)
            ANNOTATION_FRAGMENT_NUMBER.append(pos)

ANNOTATION = [ANNOTATION_FRAGMENT_TYPE, ANNOTATION_FRAGMENT_CHARGE, ANNOTATION_FRAGMENT_NUMBER]


########################
# RESCORING PARAMETERS #
########################


class RescoreType(Enum):
    """Class for rescoring types."""

    PROSIT = "prosit"
    ANDROMEDA = "andromeda"<|MERGE_RESOLUTION|>--- conflicted
+++ resolved
@@ -184,7 +184,6 @@
     "[UNIMOD:267]": 10.008269,  # SILAC Arginine
     "[]": 0.0,
     "[UNIMOD:1]": 42.010565,  # Acetylation
-<<<<<<< HEAD
     "[UNIMOD:1896]": 158.003765,  # DSSO-crosslinker
     "[UNIMOD:1881]": 54.010565,  # Alkene short fragment of DSSO-crosslinker
     "[UNIMOD:1882]": 85.982635,  # Thiol long fragment of DSSO-crosslinker
@@ -192,7 +191,6 @@
     "[UNIMOD:1885]": 111.032028,  # BuUr long fragment of BuUrBu (DSBU)-crosslinker
     "[UNIMOD:1886]": 85.052764,  # Bu short fragment of BuUrBu (DSBU)-crosslinker
     "[UNIMOD:1898]": 138.068080,  # DSS and BS3 non-cleavable crosslinker
-=======
     "[UNIMOD:122]": 27.994915,  # Formylation
     "[UNIMOD:1289]": 70.041865,  # Butyrylation
     "[UNIMOD:1363]": 68.026215,  # Crotonylation
@@ -211,7 +209,6 @@
     "[UNIMOD:34]": 14.01565,  # Methylation
     "[UNIMOD:345]": 47.984744,  # Trioxidation
     "[UNIMOD:35]": 15.994915,  # Hydroxylation
-    "[UNIMOD:35]": 15.994915,  # Oxidation
     "[UNIMOD:351]": 3.994915,  # Oxidation to Kynurenine
     "[UNIMOD:36]": 28.0313,  # Dimethylation
     "[UNIMOD:360]": -30.010565,  # Pyrrolidinone
@@ -234,8 +231,6 @@
     "[UNIMOD:64]": 100.016044,  # Succinylation
     "[UNIMOD:7]": 0.984016,  # Deamidation
     "[UNIMOD:747]": 86.000394,  # Malonylation
-    #
->>>>>>> 67fdc4c1
 }
 
 MOD_MASSES_SAGE = {

import logging
import re
from operator import itemgetter
from typing import Dict, List, Optional, Tuple

import numpy as np
import pandas as pd

from . import constants as constants
from .mod_string import internal_without_mods

logger = logging.getLogger(__name__)


def _get_modifications(
    peptide_sequence: str, custom_mods: Optional[Dict[str, Dict[str, Tuple[str, float]]]] = None
) -> Dict[int, float]:
    """
    Get modification masses and position in a peptide sequence.

    This function expects a peptide sequence in unimod format, parses the modifications and stores
    the mass deltas for each position off aa in a dictionary where keys are the position in the
    unmodified sequence and values are the masses of the modifications attached to the aa at that
    position. In case of an n-terminal modification, it is stored at position -2 (technical reasons)
    The mass deltas along with the unmodified sequence and information about whether an n-terminal
    modification was present are returned.

    :param peptide_sequence: Modified peptide sequence
    :param custom_mods: Custom Modifications with the identifier, the unimod equivalent and the respective mass
    :return: modification_deltas
    """
    modification_deltas = {}
    offset = 1  # shift position of mod start in seq by one to the left to reflect position of aa
    if peptide_sequence.startswith("["):  # n-term mod => seq must be [UNIMOD:xyz]-X...
        offset = 2  # need to add one more offset, because of the dash '-', n_terminal stored at -1

    # fastest regex for modification mathing without lookback, since we know it must be unimod syntax
    # .{8} skips 8 positions entirely without checking greedily, that is len("UNIMOD:") + at least one digit
    # [^\]*] matches anything but ] greedily till it finds the closing bracket, which is 1 step
    pattern = re.compile(r"\[.{8}[^\]]*\]")
    matches = pattern.finditer(peptide_sequence)

    mod_masses = constants.update_mod_masses(mods=custom_mods)

    for match in matches:
        start_pos = match.start()
        end_pos = match.end()
        modification_deltas[start_pos - offset] = mod_masses[peptide_sequence[start_pos:end_pos]]
        offset += end_pos - start_pos

    return modification_deltas


def compute_peptide_mass(sequence: str, custom_mods: Optional[Dict[str, Dict[str, Tuple[str, float]]]] = None) -> float:
    """
    Compute the theoretical mass of the peptide sequence.

    :param sequence: Modified peptide sequence
    :param custom_mods: Custom Modifications with the identifier, the unimod equivalent and the respective mass
    :return: Theoretical mass of the sequence
    """
    terminal_masses = 2 * constants.ATOM_MASSES["H"] + constants.ATOM_MASSES["O"]  # add terminal masses HO- and H-

    modification_deltas = _get_modifications(sequence, custom_mods=custom_mods)
    if modification_deltas:  # there were modifictions
        sequence = internal_without_mods([sequence])[0]
        terminal_masses += modification_deltas.get(-2, 0.0)  # prime with n_term_mod delta if present

    peptide_sum = sum([constants.AA_MASSES[c] + modification_deltas.get(i, 0.0) for i, c in enumerate(sequence)])

    return terminal_masses + peptide_sum


def _xl_sanity_check(noncl_xl: int, peptide_beta_mass: float, xl_pos: float):
    """
    Checks input validity for initialize_peaks when used with xl mode.

    :param noncl_xl: whether the function is called with a non-cleavable xl modification
    :param peptide_beta_mass: the mass of the second peptide to be considered for non-cleavable XL
    :param xl_pos: the position of the crosslinker for non-cleavable XL
    :raises ValueError: if non_cl_xl is 1 but no xl_pos and peptide_beta_mass has been supplied.
    """
    if noncl_xl == 1:
        if peptide_beta_mass == 0.0:
            raise ValueError("Peptide_beta_mass must be provided. Please check your input data.")
        if xl_pos == -1:
            raise ValueError("Crosslinker position must be provided if using non cleavable XL mode.")


def retrieve_ion_types(fragmentation_method: str) -> List[str]:
    """
    Retrieve the ion types resulting from a fragmentation method in the correct order for dlomix predictions.

    Given the fragmentation method the function returns all ion types that can result from it.

    : param fragmentation_method: fragmentation method used during the MS
    : raises ValueError: if fragmentation_method is other than one of HCD, CID, ETD, ECD, ETCID, ETHCD, UVPD
    : return: list of possible ion types
    """
    fragmentation_method = fragmentation_method.upper()
    if fragmentation_method == "HCD" or fragmentation_method == "CID":
        return ["y", "b"]
    elif fragmentation_method == "ETD" or fragmentation_method == "ECD":
        return ["z", "c"]
    elif fragmentation_method == "ETCID" or fragmentation_method == "ETHCD":
        return ["y", "b", "z", "c"]
    elif fragmentation_method == "UVPD":
        return ["y", "b", "z", "c", "x", "a"]
    else:
        raise ValueError(f"Unknown fragmentation method provided: {fragmentation_method}")


def retrieve_ion_types_for_peak_initialization(fragmentation_method: str) -> List[str]:
    """
    Retrieve the ion types resulting from a fragmentation method in the correct order for peak initialization.

    Given the fragmentation method the function returns all ion types that can result from it.

    : param fragmentation_method: fragmentation method used during the MS
    : raises ValueError: if fragmentation_method is other than one of HCD, CID, ETD, ECD, ETCID, ETHCD, UVPD
    : return: list of possible ion types
    """
    fragmentation_method = fragmentation_method.upper()
    if fragmentation_method == "HCD" or fragmentation_method == "CID":
        return ["y", "b"]
    elif fragmentation_method == "ETD" or fragmentation_method == "ECD":
        return ["z", "c"]
    elif fragmentation_method == "ETCID" or fragmentation_method == "ETHCD":
        return ["y", "z", "b", "c"]
    elif fragmentation_method == "UVPD":
        return ["x", "y", "z", "a", "b", "c"]
    else:
        raise ValueError(f"Unknown fragmentation method provided: {fragmentation_method}")


def get_ion_delta(ion_types: List[str]) -> np.ndarray:
    """
    Calculate the mass of an ion.

    :param ion_types: type of ions for which mass should be calculated
    :return: numpy array with masses of the ions
    """
    ion_type_offsets = {
        "a": -constants.ATOM_MASSES["O"] - constants.ATOM_MASSES["C"],
        "b": 0.0,
        "c": 3 * constants.ATOM_MASSES["H"] + constants.ATOM_MASSES["N"],
        "x": 2 * constants.ATOM_MASSES["O"] + constants.ATOM_MASSES["C"],
        "y": constants.ATOM_MASSES["O"] + 2 * constants.ATOM_MASSES["H"],
        "z": constants.ATOM_MASSES["O"] - constants.ATOM_MASSES["N"] - constants.ATOM_MASSES["H"],
    }
    # I think list comprehension is fastest way
    deltas = np.array([ion_type_offsets[ion_type] for ion_type in ion_types]).reshape(len(ion_types), 1)

    return deltas


def initialize_peaks(
    sequence: str,
    mass_analyzer: str,
    charge: int,
    mass_tolerance: Optional[float] = None,
    unit_mass_tolerance: Optional[str] = None,
    noncl_xl: bool = False,
    peptide_beta_mass: float = 0.0,
    xl_pos: int = -1,
    fragmentation_method: str = "HCD",
    custom_mods: Optional[Dict[str, Dict[str, Tuple[str, float]]]] = None,
) -> Tuple[List[dict], int, str, float]:
    """
    Generate theoretical peaks for a modified peptide sequence.

    :param sequence: Modified peptide sequence
    :param mass_analyzer: Type of mass analyzer used eg. FTMS, ITMS
    :param charge: Precursor charge
    :param mass_tolerance: mass tolerance to calculate min and max mass
    :param unit_mass_tolerance: unit for the mass tolerance (da or ppm)
    :param noncl_xl: whether the function is called with a non-cleavable xl modification
    :param peptide_beta_mass: the mass of the second peptide to be considered for non-cleavable XL
    :param xl_pos: the position of the crosslinker for non-cleavable XL
    :param fragmentation_method: fragmentation method that was used
    :param custom_mods: Custom Modifications with the identifier, the unimod equivalent and the respective mass
    :return: List of theoretical peaks, Flag to indicate if there is a tmt on n-terminus, Un modified peptide sequence
    """
    _xl_sanity_check(noncl_xl, peptide_beta_mass, xl_pos)

    max_charge = min(3, charge)
<<<<<<< HEAD
    ion_types = retrieve_ion_types_for_peak_initialization(fragmentation_method)
    modification_deltas = _get_modifications(sequence)
=======
    ion_types = retrieve_ion_types(fragmentation_method)
    modification_deltas = _get_modifications(sequence, custom_mods=custom_mods)
>>>>>>> a2f97ea8

    fragments_meta_data = []
    n_term_mod = 1

    if noncl_xl:
        # the test only needs to be done because the unit tests use non_cl_xl peptides
        # without a crosslinker modification. This cannot occur in nature!!!
        # The unit tests need to be changed, then we can simply add to the existing
        # modification mass at xl_pos -1.
        modification_deltas[xl_pos - 1] = modification_deltas.get(xl_pos - 1, 0.0) + peptide_beta_mass

    if modification_deltas:  # there were modifictions
        sequence = internal_without_mods([sequence])[0]
        n_term_delta = modification_deltas.get(-2, 0.0)
        if n_term_delta != 0:
            n_term_mod = 2
            # add n_term mass to first aa for easy processing in the following calculation
            modification_deltas[0] = modification_deltas.get(0, 0.0) + n_term_delta

    mass_arr = np.array([constants.AA_MASSES[_] for _ in sequence])
    for pos, mod_mass in modification_deltas.items():
        mass_arr[pos] += mod_mass

    n_forward_ions = len(ion_types) // 2
    n_fragments = len(sequence) - 1
    sum_array = np.empty(shape=(len(ion_types), n_fragments))
    np.cumsum(mass_arr[:0:-1], out=sum_array[0])  # this is for the reverse ion-series
    np.cumsum(mass_arr[:-1], out=sum_array[n_forward_ions])  # this is for the forward ion-series
    peptide_mass = sum_array[0, -1] + mass_arr[0]  # this is the longest reverse ion + the first residue

    # get offset for all needed ions
    deltas = get_ion_delta(ion_types)
    np.add(sum_array[0], deltas[:n_forward_ions], out=sum_array[:n_forward_ions])
    np.add(sum_array[n_forward_ions], deltas[n_forward_ions:], out=sum_array[n_forward_ions:])

    # calculate for m/z for charges 1, 2, 3
    # shape of ion_mzs: (n_ions, n_fragments, max_charge)
    charges = np.arange(1, max_charge + 1)
    ion_mzs = (sum_array[..., np.newaxis] + charges * constants.PARTICLE_MASSES["PROTON"]) / charges

    min_mzs, max_mzs = get_min_max_mass(mass_analyzer, ion_mzs, mass_tolerance, unit_mass_tolerance)

    # write mz together with min and max value in output list with one dictionary for each ion
    for ion_type in range(len(ion_types)):
        for number in range(n_fragments):
            for charge in range(max_charge):
                fragments_meta_data.append(
                    {
                        "ion_type": ion_types[ion_type],  # ion type
                        "no": number + 1,  # no
                        "charge": charge + 1,  # charge
                        "mass": ion_mzs[ion_type, number, charge],  # mz
                        "min_mass": min_mzs[ion_type, number, charge],  # min mz
                        "max_mass": max_mzs[ion_type, number, charge],  # max mz
                    }
                )

    fragments_meta_data = sorted(fragments_meta_data, key=itemgetter("mass"))

    return (
        fragments_meta_data,
        n_term_mod,
        sequence,
        (peptide_mass + constants.ATOM_MASSES["O"] + 2 * constants.ATOM_MASSES["H"]),
    )


def initialize_peaks_xl(
    sequence: str,
    mass_analyzer: str,
    crosslinker_position: int,
    crosslinker_type: str,
    mass_tolerance: Optional[float] = None,
    unit_mass_tolerance: Optional[str] = None,
    sequence_beta: Optional[str] = None,
    custom_mods: Optional[Dict[str, Dict[str, Tuple[str, float]]]] = None,
) -> Tuple[List[dict], int, str, float]:
    """
    Generate theoretical peaks for a modified (potentially cleavable cross-linked) peptide sequence.

    This function get only one modified peptide (peptide a or b))

    :param sequence: Modified peptide sequence (peptide a or b)
    :param mass_analyzer: Type of mass analyzer used eg. FTMS, ITMS
    :param crosslinker_position: The position of crosslinker
    :param crosslinker_type: Can be either DSSO, DSBU or BuUrBU
    :param mass_tolerance: mass tolerance to calculate min and max mass
    :param unit_mass_tolerance: unit for the mass tolerance (da or ppm)
    :param sequence_beta: optional second peptide to be considered for non-cleavable XL
    :param custom_mods: Custom Modifications with the identifier, the unimod equivalent and the respective mass
    :raises ValueError: if crosslinker_type is unkown
    :raises AssertionError: if the short and long XL sequence (the one with the short / long crosslinker mod)
        has a tmt n term while the other one does not
    :return: List of theoretical peaks, flag to indicate if there is a tmt on n-terminus, unmodified peptide
        sequence, therotical mass of modified peptide (without considering mass of crosslinker)
    """
    crosslinker_type = crosslinker_type.upper()

    if crosslinker_type in ["DSSO", "DSBU", "BUURBU"]:  # cleavable XL
        charge = 2  # generate only peaks with charge 1 and 2
        if crosslinker_type == "DSSO":
            dsso = "[UNIMOD:1896]"
            dsso_s = "[UNIMOD:1881]"
            dsso_l = "[UNIMOD:1882]"
            sequence_s = sequence.replace(dsso, dsso_s)
            sequence_l = sequence.replace(dsso, dsso_l)
            sequence_without_crosslinker = sequence.replace(dsso, "")

        elif crosslinker_type in ["DSBU", "BUURBU"]:
            dsbu = "[UNIMOD:1884]"
            dsbu_s = "[UNIMOD:1886]"
            dsbu_l = "[UNIMOD:1885]"
            sequence_s = sequence.replace(dsbu, dsbu_s)
            sequence_l = sequence.replace(dsbu, dsbu_l)
            sequence_without_crosslinker = sequence.replace(dsbu, "")

        # TODO: this needs to be done more efficiently:
        # currently calculating the non-cleaved part until the xl_pos of the ions two times!
        # also the peptide sequence, mass and modifications are called twice
        # need to separate all of these functions better!
        # for XL, we actually don't need mass_s / mass_l at the moment because only one mass, without
        # the crosslinker is returned! This needs to be fixed, because mass is used as CALCULATED_MASS in
        # percolator!

        list_out_s, tmt_n_term_s, peptide_sequence, _ = initialize_peaks(
            sequence_s, mass_analyzer, charge, mass_tolerance, unit_mass_tolerance, custom_mods=custom_mods
        )
        list_out_l, tmt_n_term_l, peptide_sequence, _ = initialize_peaks(
            sequence_l, mass_analyzer, charge, mass_tolerance, unit_mass_tolerance, custom_mods=custom_mods
        )

        tmt_n_term = tmt_n_term_s
        if tmt_n_term_s ^ tmt_n_term_l:
            raise AssertionError("tmt_mod is {tmt_n_term_s} for short sequence but {tmt_n_term_l} for long sequence!")

        df_out_s = pd.DataFrame(list_out_s)
        df_out_l = pd.DataFrame(list_out_l)

        threshold_b = crosslinker_position
        threshold_y = len(peptide_sequence) - crosslinker_position + 1

        df_out_s.loc[(df_out_s["no"] >= threshold_b) & (df_out_s["ion_type"] == "b"), "ion_type"] = "b-short"
        df_out_s.loc[(df_out_s["no"] >= threshold_y) & (df_out_s["ion_type"] == "y"), "ion_type"] = "y-short"
        df_out_l.loc[(df_out_l["no"] >= threshold_b) & (df_out_l["ion_type"] == "b"), "ion_type"] = "b-long"
        df_out_l.loc[(df_out_l["no"] >= threshold_y) & (df_out_l["ion_type"] == "y"), "ion_type"] = "y-long"

        concatenated_df = pd.concat([df_out_s, df_out_l])
        unique_df = concatenated_df.drop_duplicates()  # TODO: this is where the duplicate calculations are removed
        df_out = unique_df.sort_values("mass")
        mass = compute_peptide_mass(sequence_without_crosslinker)

    elif crosslinker_type in ["BS3", "DSS"]:  # non-cleavable XL
        charge = 3  # generate only peaks with charge 1, 2 and 3

        sequence_without_crosslinker = sequence.replace("[UNIMOD:1898]", "")
        if sequence_beta is not None:
            sequence_beta_without_crosslinker = sequence_beta.replace("[UNIMOD:1898]", "")
        else:
            raise ValueError("sequence_beta cannot be None. Please check your input data.")
        sequence_mass = compute_peptide_mass(sequence_without_crosslinker)
        sequence_beta_mass = compute_peptide_mass(sequence_beta_without_crosslinker)

        list_out, tmt_n_term, peptide_sequence, _ = initialize_peaks(
            sequence,
            mass_analyzer,
            charge,
            mass_tolerance,
            unit_mass_tolerance,
            True,
            sequence_beta_mass if sequence_beta_mass is not None else None,
            crosslinker_position,
            custom_mods=custom_mods,
        )
        df_out = pd.DataFrame(list_out)

        threshold_b_alpha = crosslinker_position
        threshold_y_alpha = len(peptide_sequence) - crosslinker_position + 1

        df_out.loc[(df_out["no"] >= threshold_b_alpha) & (df_out["ion_type"] == "b"), "ion_type"] = "b-xl"
        df_out.loc[(df_out["no"] >= threshold_y_alpha) & (df_out["ion_type"] == "y"), "ion_type"] = "y-xl"

        df_out = df_out.sort_index()
        unique_df = df_out.drop_duplicates()
        df_out = unique_df.sort_values("mass")
        mass = sequence_mass

    else:
        raise ValueError(f"Unkown crosslinker type: {crosslinker_type}")

    return df_out.to_dict(orient="records"), tmt_n_term, peptide_sequence, mass


def get_min_max_mass(
    mass_analyzer: str,
    mass: np.ndarray,
    mass_tolerance: Optional[float] = None,
    unit_mass_tolerance: Optional[str] = None,
) -> Tuple[np.ndarray, np.ndarray]:
    """Helper function to get min and max mass based on mass analyzer.

    If both mass_tolerance and unit_mass_tolerance are provided, the function uses the provided tolerance
    to calculate the min and max mass. If either `mass_tolerance` or `unit_mass_tolerance` is missing
    (or both are None), the function falls back to the default tolerances based on the `mass_analyzer`.

    Default mass tolerances for different mass analyzers:
    - FTMS: +/- 20 ppm
    - TOF: +/- 40 ppm
    - ITMS: +/- 0.35 daltons

    :param mass_tolerance: mass tolerance to calculate min and max mass
    :param unit_mass_tolerance: unit for the mass tolerance (da or ppm)
    :param mass_analyzer: the type of mass analyzer used to determine the tolerance.
    :param mass: the theoretical fragment mass
    :raises ValueError: if mass_analyzer is other than one of FTMS, TOF, ITMS
    :raises ValueError: if unit_mass_tolerance is other than one of ppm, da

    :return: a tuple (min, max) denoting the mass tolerance range.
    """
    if mass_tolerance is not None and unit_mass_tolerance is not None:
        if unit_mass_tolerance == "ppm":
            min_mass = (mass * -mass_tolerance / 1000000) + mass
            max_mass = (mass * mass_tolerance / 1000000) + mass
        elif unit_mass_tolerance == "da":
            min_mass = mass - mass_tolerance
            max_mass = mass + mass_tolerance
        else:
            raise ValueError(f"Unsupported unit for the mass tolerance: {unit_mass_tolerance}")
    elif mass_analyzer == "FTMS":
        min_mass = (mass * -20 / 1000000) + mass
        max_mass = (mass * 20 / 1000000) + mass
    elif mass_analyzer == "TOF":
        min_mass = (mass * -40 / 1000000) + mass
        max_mass = (mass * 40 / 1000000) + mass
    elif mass_analyzer == "ITMS":
        min_mass = mass - 0.35
        max_mass = mass + 0.35
    else:
        raise ValueError(f"Unsupported mass_analyzer: {mass_analyzer}")
    return (min_mass, max_mass)


def compute_ion_masses(seq_int: List[int], charge_onehot: List[int], tmt: str = "") -> Optional[np.ndarray]:
    """
    Collects an integer sequence e.g. [1,2,3] with charge 2 and returns array with 174 positions for ion masses.

    Invalid masses are set to -1.

    :param seq_int: TODO
    :param charge_onehot: is a onehot representation of charge with 6 elems for charges 1 to 6
    :param tmt: TODO
    :return: list of masses as floats
    """
    charge = list(charge_onehot).index(1) + 1
    if not (charge in (1, 2, 3, 4, 5, 6) and len(charge_onehot) == 6):
        print("[ERROR] One-hot-enconded Charge is not in valid range 1 to 6")
        return None

    if not len(seq_int) == constants.SEQ_LEN:
        print(f"[ERROR] Sequence length {len(seq_int)} is not desired length of {constants.SEQ_LEN}")
        return None

    idx = list(seq_int).index(0) if 0 in seq_int else constants.SEQ_LEN
    masses = np.ones((constants.SEQ_LEN - 1) * 2 * 3, dtype=np.float32) * -1
    mass_b = 0
    mass_y = 0
    j = 0  # iterate over masses

    # Iterate over sequence, sequence should have length 30
    for i in range(idx - 1):  # only 29 possible ions
        j = i * 6  # index for masses array at position

        # MASS FOR Y IONS
        # print("Added", constants.VEC_MZ[seq_int[l-1-i]])
        mass_y += constants.VEC_MZ[seq_int[idx - 1 - i]]

        # Compute charge +1
        masses[j] = (
            mass_y
            + 1 * constants.PARTICLE_MASSES["PROTON"]
            + constants.MASSES["C_TERMINUS"]
            + constants.ATOM_MASSES["H"]
        ) / 1.0
        # Compute charge +2
        masses[j + 1] = (
            (
                mass_y
                + 2 * constants.PARTICLE_MASSES["PROTON"]
                + constants.MASSES["C_TERMINUS"]
                + constants.ATOM_MASSES["H"]
            )
            / 2.0
            if charge >= 2
            else -1.0
        )
        # Compute charge +3
        masses[j + 2] = (
            (
                mass_y
                + 3 * constants.PARTICLE_MASSES["PROTON"]
                + constants.MASSES["C_TERMINUS"]
                + constants.ATOM_MASSES["H"]
            )
            / 3.0
            if charge >= 3.0
            else -1.0
        )

        # MASS FOR B IONS
        if i == 0 and tmt != "":
            mass_b += constants.VEC_MZ[seq_int[i]] + constants.MOD_MASSES[constants.TMT_MODS[tmt]]
        else:
            mass_b += constants.VEC_MZ[seq_int[i]]

        # Compute charge +1
        masses[j + 3] = (
            mass_b
            + 1 * constants.PARTICLE_MASSES["PROTON"]
            + constants.MASSES["N_TERMINUS"]
            - constants.ATOM_MASSES["H"]
        ) / 1.0
        # Compute charge +2
        masses[j + 4] = (
            (
                mass_b
                + 2 * constants.PARTICLE_MASSES["PROTON"]
                + constants.MASSES["N_TERMINUS"]
                - constants.ATOM_MASSES["H"]
            )
            / 2.0
            if charge >= 2
            else -1.0
        )
        # Compute charge +3
        masses[j + 5] = (
            (
                mass_b
                + 3 * constants.PARTICLE_MASSES["PROTON"]
                + constants.MASSES["N_TERMINUS"]
                - constants.ATOM_MASSES["H"]
            )
            / 3.0
            if charge >= 3.0
            else -1.0
        )

    return masses<|MERGE_RESOLUTION|>--- conflicted
+++ resolved
@@ -184,13 +184,8 @@
     _xl_sanity_check(noncl_xl, peptide_beta_mass, xl_pos)
 
     max_charge = min(3, charge)
-<<<<<<< HEAD
     ion_types = retrieve_ion_types_for_peak_initialization(fragmentation_method)
-    modification_deltas = _get_modifications(sequence)
-=======
-    ion_types = retrieve_ion_types(fragmentation_method)
     modification_deltas = _get_modifications(sequence, custom_mods=custom_mods)
->>>>>>> a2f97ea8
 
     fragments_meta_data = []
     n_term_mod = 1

--- conflicted
+++ resolved
@@ -68,11 +68,6 @@
         self.additional_columns = additional_columns
         self.regression_method = regression_method
         self.fdr_cutoff = fdr_cutoff
-<<<<<<< HEAD
-        
-        super().__init__(pred_intensities, true_intensities, mz, xl="CROSSLINKER_TYPE" in self.metadata.columns)
-       
-=======
         self.neutral_loss_flag = neutral_loss_flag
         self.drop_miss_cleavage_flag = drop_miss_cleavage_flag
         self.xl = "CROSSLINKER_TYPE" in self.metadata.columns
@@ -103,7 +98,6 @@
         ]
 
         super().__init__(pred_intensities, true_intensities, mz)
->>>>>>> 562b80b7
 
     @staticmethod
     def sample_balanced_over_bins(retention_time_df: pd.DataFrame, sample_size: int = 5000) -> pd.Index:

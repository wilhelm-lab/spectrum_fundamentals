--- conflicted
+++ resolved
@@ -1,9 +1,7 @@
 import enum
 import logging
-import re
-import subprocess
 from typing import Optional, Tuple, Union
-from pathlib import Path
+
 import numpy as np
 import pandas as pd
 import scipy.optimize as opt
@@ -11,11 +9,10 @@
 from moepy import lowess
 from scipy import interpolate
 from sklearn.discriminant_analysis import LinearDiscriminantAnalysis
-from oktoberfest.utils.config import Config
+
 from . import fragments_ratio as fr
 from . import similarity as sim
 from .metric import Metric
-from oktoberfest.constants_dir import CONFIG_PATH
 
 logger = logging.getLogger(__name__)
 
@@ -49,26 +46,24 @@
     target_decoy_labels: np.ndarray
     input_type: str
     fdr_cutoff: float
-    config: Config
 
     def __init__(
         self,
         metadata: pd.DataFrame,
         input_type: str,
         pred_intensities: Optional[Union[np.ndarray, scipy.sparse.csr_matrix]] = None,
-        #pred_intensities_a: Optional[Union[np.ndarray, scipy.sparse.csr_matrix]] = None,
-        #pred_intensities_b: Optional[Union[np.ndarray, scipy.sparse.csr_matrix]] = None,
+        # pred_intensities_a: Optional[Union[np.ndarray, scipy.sparse.csr_matrix]] = None,
+        # pred_intensities_b: Optional[Union[np.ndarray, scipy.sparse.csr_matrix]] = None,
         true_intensities: Optional[Union[np.ndarray, scipy.sparse.csr_matrix]] = None,
-        #true_intensities_a: Optional[Union[np.ndarray, scipy.sparse.csr_matrix]] = None,
-        #true_intensities_b: Optional[Union[np.ndarray, scipy.sparse.csr_matrix]] = None,
+        # true_intensities_a: Optional[Union[np.ndarray, scipy.sparse.csr_matrix]] = None,
+        # true_intensities_b: Optional[Union[np.ndarray, scipy.sparse.csr_matrix]] = None,
         mz: Optional[Union[np.ndarray, scipy.sparse.csr_matrix]] = None,
-        #mz_a: Optional[Union[np.ndarray, scipy.sparse.csr_matrix]] = None,
-        #mz_b: Optional[Union[np.ndarray, scipy.sparse.csr_matrix]] = None,
-        config_path: Optional[Union[str, Path]]= None,
+        # mz_a: Optional[Union[np.ndarray, scipy.sparse.csr_matrix]] = None,
+        # mz_b: Optional[Union[np.ndarray, scipy.sparse.csr_matrix]] = None,
         all_features_flag: bool = False,
         regression_method: str = "lowess",
         fdr_cutoff: float = 0.01,
-        percolator_version: Optional[float] = 3.05,
+        xl: bool = False,
     ):
         """Initialize a Percolator obj."""
         self.metadata = metadata
@@ -76,28 +71,13 @@
         self.all_features_flag = all_features_flag
         self.regression_method = regression_method
         self.fdr_cutoff = fdr_cutoff
-        if config_path is None:
-            config_path = CONFIG_PATH
-        if isinstance(config_path, str):
-            config_path = Path(config_path)
-        self.config_path = config_path
-        self.config = Config()
-        self.config.read(config_path)
-
-
-        self._resolve_percolator_compatibility(percolator_version)
+        self.xl = xl
+
+        # any(self.config.search_type.lower() == s.lower() for s in ["plink2", "xlinkx","xisearch"])
         super().__init__(pred_intensities, true_intensities, mz)
-        #super().__init__(pred_intensities,pred_intensities_a,pred_intensities_b,
-                         #true_intensities, true_intensities_a, true_intensities_b,
-                          #mz, mz_a, mz_b)
-
-    def _resolve_percolator_compatibility(self, percolator_version: Optional[float] = None):
-        if percolator_version is None:
-            result = subprocess.run(["percolator", "-h"], capture_output=True, text=True)
-            version_line = result.stderr.splitlines()[0].strip()
-            version = version_line.split("version ")[1]
-            percolator_version = float(re.sub(r"\.[^.]+$", "", version))
-        self.prot_col_name = "Proteins" if percolator_version >= 3.06 else "Protein"
+        # super().__init__(pred_intensities,pred_intensities_a,pred_intensities_b,
+        # true_intensities, true_intensities_a, true_intensities_b,
+        # mz, mz_a, mz_b)
 
     @staticmethod
     def sample_balanced_over_bins(retention_time_df: pd.DataFrame, sample_size: int = 5000) -> pd.Index:
@@ -278,15 +258,19 @@
 
     def add_common_features(self):
         """Add features used by both Andromeda and Prosit feature scoring sets."""
-        if any(self.config.search_type.lower() == s.lower() for s in ["plink2", "xlinkx","xisearch"]):
+        if self.xl:
             self.metrics_val["missedCleavages_A"] = self.metadata["SEQUENCE_A"].apply(Percolator.count_missed_cleavages)
             self.metrics_val["missedCleavages_B"] = self.metadata["SEQUENCE_B"].apply(Percolator.count_missed_cleavages)
             self.metrics_val["KR_A"] = self.metadata["SEQUENCE_A"].apply(Percolator.count_arginines_and_lysines)
             self.metrics_val["KR_B"] = self.metadata["SEQUENCE_B"].apply(Percolator.count_arginines_and_lysines)
             self.metrics_val["sequence_length_a"] = self.metadata["SEQUENCE_A"].apply(lambda x: len(x))
             self.metrics_val["sequence_length_b"] = self.metadata["SEQUENCE_B"].apply(lambda x: len(x))
-            self.metrics_val["Mass_A"] = self.metadata["CALCULATED_MASS_A"]  # this is the calculated mass of cross-linked peptide used as a feature
-            self.metrics_val["Mass_B"] = self.metadata["CALCULATED_MASS_B"]  # this is the calculated mass of cross-linked peptide used as a feature
+            self.metrics_val["Mass_A"] = self.metadata[
+                "CALCULATED_MASS_A"
+            ]  # this is the calculated mass of cross-linked peptide used as a feature
+            self.metrics_val["Mass_B"] = self.metadata[
+                "CALCULATED_MASS_B"
+            ]  # this is the calculated mass of cross-linked peptide used as a feature
         else:
             self.metrics_val["missedCleavages"] = self.metadata["SEQUENCE"].apply(Percolator.count_missed_cleavages)
             self.metrics_val["KR"] = self.metadata["SEQUENCE"].apply(Percolator.count_arginines_and_lysines)
@@ -299,44 +283,38 @@
         self.metrics_val["Charge4"] = (self.metadata["PRECURSOR_CHARGE"] == 4).astype(int)
         self.metrics_val["Charge5"] = (self.metadata["PRECURSOR_CHARGE"] == 5).astype(int)
         self.metrics_val["Charge6"] = (self.metadata["PRECURSOR_CHARGE"] == 6).astype(int)
-        self.metrics_val["UnknownFragmentationMethod"] = (~self.metadata["FRAGMENTATION"].isin(["HCD", "CID"])).astype(int)
+        self.metrics_val["UnknownFragmentationMethod"] = (~self.metadata["FRAGMENTATION"].isin(["HCD", "CID"])).astype(
+            int
+        )
         self.metrics_val["HCD"] = (self.metadata["FRAGMENTATION"] == "HCD").astype(int)
         self.metrics_val["CID"] = (self.metadata["FRAGMENTATION"] == "CID").astype(int)
 
-
     def add_percolator_metadata_columns(self):
         """Add metadata columns needed by percolator, e.g. to identify a PSM."""
-        if any(self.config.search_type.lower() == s.lower() for s in ["plink2", "xlinkx","xisearch"]):
-            spec_id_cols = ["RAW_FILE", "SCAN_NUMBER", "MODIFIED_SEQUENCE_A","MODIFIED_SEQUENCE_B", "PRECURSOR_CHARGE"]
-            self.metrics_val["Peptide"] = (self.metadata["MODIFIED_SEQUENCE_A"]+ "_" + 
-            self.metadata["MODIFIED_SEQUENCE_B"]).apply(lambda x: "_." + x + "._")
-            self.metrics_val[self.prot_col_name] = (self.metadata["MODIFIED_SEQUENCE_A"]+ "_" + 
-            self.metadata["MODIFIED_SEQUENCE_B"])
-            #self.metrics_val["label_pep_a"] = self.metadata["label_pep_a"]
-            #self.metrics_val["label_pep_b"] = self.metadata["label_pep_b"]
+        if self.xl:
+            spec_id_cols = ["RAW_FILE", "SCAN_NUMBER", "MODIFIED_SEQUENCE_A", "MODIFIED_SEQUENCE_B", "PRECURSOR_CHARGE"]
+            self.metrics_val["Peptide"] = (
+                self.metadata["MODIFIED_SEQUENCE_A"] + "_" + self.metadata["MODIFIED_SEQUENCE_B"]
+            ).apply(lambda x: "_." + x + "._")
+            self.metrics_val["Proteins"] = (
+                self.metadata["MODIFIED_SEQUENCE_A"] + "_" + self.metadata["MODIFIED_SEQUENCE_B"]
+            )
+            # self.metrics_val["label_pep_a"] = self.metadata["label_pep_a"]
+            # self.metrics_val["label_pep_b"] = self.metadata["label_pep_b"]
             self.metrics_val["Label"] = self.target_decoy_labels
         else:
             spec_id_cols = ["RAW_FILE", "SCAN_NUMBER", "MODIFIED_SEQUENCE", "PRECURSOR_CHARGE"]
             self.metrics_val["Peptide"] = self.metadata["MODIFIED_SEQUENCE"].apply(lambda x: "_." + x + "._")
-            self.metrics_val[self.prot_col_name] = self.metadata["MODIFIED_SEQUENCE"]
-        
+            self.metrics_val["Proteins"] = self.metadata[
+                "MODIFIED_SEQUENCE"
+            ]  # we don't need the protein ID to get PSM / peptide results, fill with peptide sequence
+
         if "SCAN_EVENT_NUMBER" in self.metadata.columns:
             spec_id_cols.append("SCAN_EVENT_NUMBER")
         self.metrics_val["SpecId"] = self.metadata[spec_id_cols].apply(Percolator.get_specid, axis=1)
         self.metrics_val["Label"] = self.target_decoy_labels
-<<<<<<< HEAD
-        self.metrics_val["ScanNr"] = self.metadata[["RAW_FILE", "SCAN_NUMBER"]].apply(Percolator.get_scannr, axis=1)
-
-         # we don't need the protein ID to get PSM / peptide results, fill with peptide sequence
-=======
         self.metrics_val["ScanNr"] = self.metadata["SCAN_NUMBER"]
         self.metrics_val["filename"] = self.metadata["RAW_FILE"]
-        self.metrics_val["Peptide"] = self.metadata["MODIFIED_SEQUENCE"].apply(lambda x: "_." + x + "._")
-
-        self.metrics_val["Proteins"] = self.metadata[
-            "MODIFIED_SEQUENCE"
-        ]  # we don't need the protein ID to get PSM / peptide results, fill with peptide sequence
->>>>>>> 0b1705bc
 
     def apply_lda_and_get_indices_below_fdr(
         self, initial_scoring_feature: str = "spectral_angle", fdr_cutoff: float = 0.01
@@ -380,7 +358,7 @@
         # scores_df['Sequence'] = self.metadata['SEQUENCE']
         scores_df = scores_df.sort_values(feature_name, ascending=False)
         logger.debug(scores_df.head(100))
-        
+
         scores_df["fdr"] = Percolator.calculate_fdrs(scores_df["Label"])
         # filter for targets only
         scores_df = scores_df[scores_df["Label"] == TargetDecoyLabel.TARGET]
@@ -412,22 +390,20 @@
         cumulative_decoy_count = np.cumsum(sorted_labels == TargetDecoyLabel.DECOY) + 1
         cumulative_target_count = np.cumsum(sorted_labels == TargetDecoyLabel.TARGET) + 1
         return Percolator.fdrs_to_qvals(cumulative_decoy_count / cumulative_target_count)
-    
-    #def calculate_fdrs_xl(sorted_labels: Union[pd.Series, np.ndarray]) -> np.ndarray:
+
+        # def calculate_fdrs_xl(sorted_labels: Union[pd.Series, np.ndarray]) -> np.ndarray:
         """
         Calculate FDR.
 
         :param sorted_labels: array with labels sorted (target, decoy)
         :return: array with calculated FDRs
         """
-        #if isinstance(sorted_labels, pd.Series):
-            #sorted_labels = sorted_labels.to_numpy()
-        #cumulative_decoy_count_1 = np.cumsum(sorted_labels == TargetDecoyLabel.DECOY) + 1
-        #cumulative_decoy_count_2 = np.cumsum(sorted_labels == TargetDecoyLabel.DECOY) + 1
-        #cumulative_target_count = np.cumsum(sorted_labels == TargetDecoyLabel.TARGET) + 1
-        #return Percolator.fdrs_to_qvals(cumulative_decoy_count_1 - cumulative_decoy_count_2) / (cumulative_target_count)
-
-
+        # if isinstance(sorted_labels, pd.Series):
+        # sorted_labels = sorted_labels.to_numpy()
+        # cumulative_decoy_count_1 = np.cumsum(sorted_labels == TargetDecoyLabel.DECOY) + 1
+        # cumulative_decoy_count_2 = np.cumsum(sorted_labels == TargetDecoyLabel.DECOY) + 1
+        # cumulative_target_count = np.cumsum(sorted_labels == TargetDecoyLabel.TARGET) + 1
+        # return Percolator.fdrs_to_qvals(cumulative_decoy_count_1 - cumulative_decoy_count_2) / (cumulative_target_count)
 
     @staticmethod
     def fdrs_to_qvals(fdrs: np.ndarray) -> np.ndarray:
@@ -446,13 +422,8 @@
 
     def _reorder_columns_for_percolator(self):
         all_columns = self.metrics_val.columns
-<<<<<<< HEAD
-        first_columns = ["SpecId", "Label", "ScanNr"]
-        last_columns = ["Peptide", "Protein"] if "Protein" in all_columns else ["Peptide", "Proteins"]
-=======
         first_columns = ["SpecId", "Label", "ScanNr", "filename"]
         last_columns = ["Peptide", "Proteins"]
->>>>>>> 0b1705bc
         mid_columns = list(set(all_columns) - set(first_columns) - set(last_columns))
         new_columns = first_columns + sorted(mid_columns) + last_columns
         self.metrics_val = self.metrics_val[new_columns]
@@ -470,7 +441,7 @@
             fragments_ratio.calc()
 
             similarity = sim.SimilarityMetrics(self.pred_intensities, self.true_intensities, self.mz)
-            similarity.calc(self.all_features_flag)
+            similarity.calc(self.all_features_flag, xl=self.xl)
 
             self.metrics_val = pd.concat(
                 [self.metrics_val, fragments_ratio.metrics_val, similarity.metrics_val], axis=1
@@ -485,36 +456,41 @@
                 if current_fdr >= 0.1:
                     lda_failed = True
                     break
-            if any(self.config.search_type.lower() == s.lower() for s in ["plink2", "xlinkx","xisearch"]):
+            if self.xl:
                 self.metrics_val["collision_energy_aligned"] = self.metadata["COLLISION_ENERGY"] / 100.0
             else:
                 if lda_failed:
-                    sampled_idxs = Percolator.sample_balanced_over_bins(self.metadata[["RETENTION_TIME", "PREDICTED_IRT"]])
+                    sampled_idxs = Percolator.sample_balanced_over_bins(
+                        self.metadata[["RETENTION_TIME", "PREDICTED_IRT"]]
+                    )
                 else:
                     sampled_idxs = Percolator.sample_balanced_over_bins(
                         self.metadata[["RETENTION_TIME", "PREDICTED_IRT"]].iloc[idxs_below_lda_fdr, :]
                     )
 
-                    file_sample = self.metadata.iloc[sampled_idxs].sort_values("PREDICTED_IRT")
-                    aligned_predicted_rts = Percolator.get_aligned_predicted_retention_times(
-                        file_sample["RETENTION_TIME"],
-                        file_sample["PREDICTED_IRT"],
-                        self.metadata["PREDICTED_IRT"],
-                        self.regression_method,
-                    )
-
-                    self.metrics_val["RT"] = self.metadata["RETENTION_TIME"]
-                    self.metrics_val["pred_RT"] = self.metadata["PREDICTED_IRT"]
-                    self.metrics_val["iRT"] = aligned_predicted_rts
-                    self.metrics_val["collision_energy_aligned"] = self.metadata["COLLISION_ENERGY"] / 100.0
-                    self.metrics_val["abs_rt_diff"] = np.abs(self.metadata["RETENTION_TIME"] - aligned_predicted_rts)
-
-                    median_abs_error_lda_targets = np.median(self.metrics_val["abs_rt_diff"].iloc[idxs_below_lda_fdr])
-                    logger.info(
-                        f"Median absolute error predicted vs observed retention time on targets < 1% FDR: {median_abs_error_lda_targets}"
-                    )
-                    logger.debug(self.metrics_val[["RT", "pred_RT", "abs_rt_diff", "lda_scores"]].iloc[idxs_below_lda_fdr, :])
-  
+                file_sample = self.metadata.iloc[sampled_idxs].sort_values("PREDICTED_IRT")
+                aligned_predicted_rts = Percolator.get_aligned_predicted_retention_times(
+                    file_sample["RETENTION_TIME"],
+                    file_sample["PREDICTED_IRT"],
+                    self.metadata["PREDICTED_IRT"],
+                    self.regression_method,
+                )
+
+                self.metrics_val["RT"] = self.metadata["RETENTION_TIME"]
+                self.metrics_val["pred_RT"] = self.metadata["PREDICTED_IRT"]
+                self.metrics_val["iRT"] = aligned_predicted_rts
+                self.metrics_val["collision_energy_aligned"] = self.metadata["COLLISION_ENERGY"] / 100.0
+                self.metrics_val["abs_rt_diff"] = np.abs(self.metadata["RETENTION_TIME"] - aligned_predicted_rts)
+
+                median_abs_error_lda_targets = np.median(self.metrics_val["abs_rt_diff"].iloc[idxs_below_lda_fdr])
+                logger.info(
+                    "Median absolute error predicted vs observed retention time on targets < 1% FDR: "
+                    f"{median_abs_error_lda_targets}"
+                )
+                logger.debug(
+                    self.metrics_val[["RT", "pred_RT", "abs_rt_diff", "lda_scores"]].iloc[idxs_below_lda_fdr, :]
+                )
+
         else:
             self.metrics_val["andromeda"] = self.metadata["SCORE"]
 

import difflib
import re
from itertools import combinations, repeat
from typing import Dict, List, Optional, Set, Tuple, Union

import numpy as np
import pandas as pd

<<<<<<< HEAD
from .constants import (
    MAXQUANT_VAR_MODS,
    MOD_MASSES,
    MOD_MASSES_SAGE,
    MOD_NAMES,
    MSFRAGGER_VAR_MODS,
    OPENMS_VAR_MODS,
    SPECTRONAUT_MODS,
    XISEARCH_VAR_MODS,
)
=======
from .constants import MOD_MASSES, MOD_NAMES, SPECTRONAUT_MODS, XISEARCH_VAR_MODS
>>>>>>> 728b111c


def sage_to_internal(sequences: List[str], mods: Dict[str, str]) -> List[str]:
    """
    Convert mod string from sage to the internal format.

    This function converts sequences using the mass change of a modification in
    square brackets as done by Sage to the internal format by replacing the mass
    shift with the corresponding UNIMOD identifier of known and supported
    modifications defined in the constants.

    :param sequences: A list of sequences with values inside square brackets.
    :param mods: Dict with all Sage-specific and custom modifications
    :raises AssertionError: if modifications in custom or internal format were provided in the wrong type.
    :return: A list of modified sequences with values converted to internal format.
    """
    # Define a regular expression pattern to match values within square brackets, like [+1.0] or [-2.0].
    pattern = r"[A-Z]?\[([\+\-]\d+\.\d+)\]-?"

    # Define a function 'replace' that takes a regex match object.
    # Define a function 'replace' that takes a regex match object.
    def replace(match):
        # Extract the value inside the square brackets as a float.
        value = str(float(match.group(1)))
        key = match.string[match.start() : match.end()]
        if key.endswith("-"):
            unimod_expression = f"{mods.get(value, match.group(0))}-"
        # custom mods can be either the entire key or just the numeric value as string
        elif key in mods.keys() or value in mods.keys():
            key_pref = ""
            if key[0].isalpha():
                key_pref = key[0]
            unimod_expression = f"{key_pref}{mods.get(value, match.group(0))}"
        elif key.startswith("C"):
            unimod_expression = f"C{mods.get(value, match.group(0))}"
        elif key.startswith("K"):
            unimod_expression = f"K{mods.get(value, match.group(0))}"
        elif key.startswith("M"):
            unimod_expression = f"M{mods.get(value, match.group(0))}"
        else:
            unimod_expression = match.group(0)
        # Check if the 'mods' dictionary has a replacement value for the extracted value.
        # If it does, use the replacement value; otherwise, use the original value from the match.
        return unimod_expression

    # Create an empty list 'modified_strings' to store the modified sequences.
    modified_strings = []

    if not all(isinstance(val, str) for val in mods.values()) or not all(
        isinstance(key, (str, float)) for key in mods.keys()
    ):
        raise AssertionError("All custom modifications entries must have keys of type str and values of type str.")

    # Iterate through the input 'sequences'.
    for string in sequences:

        # Use 're.sub' to search and replace values within square brackets in the 'string' using the 'replace' function.
        modified_string = re.sub(pattern, replace, string)

        # Append the modified string to the 'modified_strings' list.
        modified_strings.append(modified_string)

    # Return the list of modified sequences.
    return modified_strings


def xisearch_to_internal(
    xl: str,
    seq: str,
    mod: str,
    crosslinker_position: int,
    mod_positions: str,
):
    """
    Function to translate a xisearch modstring to the XL-Prosit format.

    :param xl: type of crosslinker used. Can be 'DSSO' or 'DSBU'.
    :param seq: unmodified peptide sequence
    :param mod: all modifications of pep
    :param crosslinker_position: crosslinker position of peptide
    :param mod_positions: position of all modifications of peptide
    :raises ValueError: if suplied type of crosslinker is unknown

    :return: modified sequence
    """

    def add_mod_sequence(split_seq: List[str], mods: str, mod_positions: str):
        """
        Apply modifications.

        :param split_seq: List containing the sequence characters
        :param mods: String containing modifications
        :param mod_positions: String containing positions of modifications
        """
        if mod_positions.lower() in ["", "nan", "null"]:
            return

        split_mod = mods.split(";")
        split_mod_positions = mod_positions.split(";")

        for mod, pos in zip(split_mod, split_mod_positions):
            modification = XISEARCH_VAR_MODS.get(mod)
            pos_mod = int(pos)
            if modification:
                split_seq[pos_mod - 1] += modification
            else:
                split_seq[pos_mod - 1] += f"({mod})"

    # Check the crosslinker type and apply modification accordingly
    modification = XISEARCH_VAR_MODS.get(xl.lower())
    if modification is None:
        raise ValueError(f"Unknown crosslinker type provided: {xl}. Only 'DSSO' and 'DSBU' are supported.")

    split_seq = [x for x in seq]
    add_mod_sequence(split_seq, mod, mod_positions)
    split_seq[crosslinker_position - 1] += modification
    return "".join(split_seq)


def internal_to_spectronaut(sequences: Union[np.ndarray, pd.Series, List[str]]) -> List[str]:
    """
    Function to translate a modstring from the internal format to the spectronaut format.

    :param sequences: List[str] of sequences
    :return: List[str] of modified sequences
    """
    regex = re.compile("(%s)" % "|".join(map(re.escape, SPECTRONAUT_MODS.keys())))
    return [regex.sub(lambda mo: SPECTRONAUT_MODS[mo.string[mo.start() : mo.end()]], seq) for seq in sequences]


def maxquant_to_internal(sequences: Union[np.ndarray, pd.Series, List[str]], mods: Dict[str, str]) -> List[str]:
    """
    Function to translate a MaxQuant modstring to the Prosit format.

    :param sequences: List[str] of sequences
    :param mods: Dictionary of modifications with optional fixed mods (key aa and value mod, e.g. 'M[147]': '[UNIMOD:35]').
        custom variable modifications and standard MAXQUANT var mods. Custom static mods are not visible in the mod string,
        therefore input needs to change to key = aa and value aa and unimod identifier.
    :raises AssertionError: if illegal modification was provided in the fixed_mods dictionary or custom mods in illegal type format.
    :return: a list of modified sequences
    """
    if not all(isinstance(val, str) for val in mods.values()) or not all(
        isinstance(key, (str, float)) for key in mods.keys()
    ):
        raise AssertionError("All custom modifications entries must have keys of type str and values of type str.")

    regex = re.compile("|".join(map(custom_regex_escape, mods.keys())))

    def find_replacement(match: re.Match) -> str:
        """
        Subfunction to find the corresponding substitution for a match.

        :param match: an re.Match object found by re.sub
        :return: substitution string for the given match
        """
        key = match.string[match.start() : match.end()]
        if "_" in key:  # If _ is in the match we need to differentiate n and c term
            if match.start() == 0:
                key = f"^{key}"
            else:
                key = f"{key}$"

        value = mods[key]
        if key[0].isalpha() and not value[0].isalpha():
            value = f"{key[0]}{value}"
        return value

    return [regex.sub(lambda match: find_replacement(match), seq).replace("_", "") for seq in sequences]


def msfragger_to_internal(sequences: Union[np.ndarray, pd.Series, List[str]], mods: Dict[str, str]) -> List[str]:
    """
    Function to translate a MSFragger modstring to the Prosit format.

    :param sequences: List[str] of sequences
    :param mods: Dictionary of modifications with optional fixed mods (key aa and value mod, e.g. 'M[147]': '[UNIMOD:35]').
        custom static and variable modifications and in case of MSFragger also standard static mods
    :return: a list of modified sequences
    """
    return _to_internal(sequences=sequences, mods=mods)

def openms_to_internal(sequences: List[str], fixed_mods: Optional[Dict[str, str]] = None) -> List[str]:
    """
    Function to translate a OpenMS modstring to the Prosit format.

    :param sequences: List[str] of sequences
    :param fixed_mods: Optional dictionary of modifications with key aa and value mod, e.g. 'M(Oxidation)': 'M(UNIMOD:35)'.
        Fixed modifications must be included in the variable modificatons dictionary.
        By default, i.e. if nothing is supplied to fixed_mods, carbamidomethylation on cystein will be included
        in the fixed modifications. If you want to have no fixed modifictions at all, supply fixed_mods={}
    :raises AssertionError: if illegal modification was provided in the fixed_mods dictionary.
    :return: a list of modified sequences
    """

    if fixed_mods is None:
          fixed_mods = {"C": "C[UNIMOD:4]"}
    err_msg = f"Provided illegal fixed mod, supported modifications are {set(OPENMS_VAR_MODS.values())}."
    assert all(x in OPENMS_VAR_MODS.values() for x in fixed_mods.values()), err_msg

    replacements = {**OPENMS_VAR_MODS, **fixed_mods}

    def custom_regex_escape(key: str) -> str:
        """
        Subfunction to escape only normal brackets in the modstring.

        :param key: The match to escape
        :return: match with escaped special characters
        """
        for k, v in {"(": r"\(", ")": r"\)"}.items():
            key = key.replace(k, v)
        return key

    regex = re.compile("|".join(map(custom_regex_escape, replacements.keys())))

    def find_replacement(match: re.Match) -> str:
        """
        Subfunction to find the corresponding substitution for a match.

        :param match: an re.Match object found by re.sub
        :return: substitution string for the given match
        """
        key = match.string[match.start() : match.end()]
      
        return replacements[key]

    return [regex.sub(find_replacement, seq) for seq in sequences]

def internal_without_mods(sequences: List[str]) -> List[str]:
    """
    Function to remove any mod identifiers and return the plain AA sequence.

    :param sequences: List[str] of sequences
    :return: List[str] of modified sequences
    """
    regex = r"\[.*?\]|\-"
    return [re.sub(regex, "", seq) for seq in sequences]


def internal_to_mod_mass(sequences: List[str], custom_mods: Optional[Dict[str, float]] = None) -> List[str]:
    """
    Function to exchange the internal mod identifiers with the masses of the specific modifiction.

    :param sequences: List[str] of sequences
    :param custom_mods: custom mods with the identifier (=key), respespective unimod identifier and mass (value)
    :return: List[str] of modified sequences
    """
    mod_masses = MOD_MASSES | (custom_mods or {})

    regex = re.compile("(%s)" % "|".join(map(re.escape, mod_masses.keys())))
    replacement_func = lambda match: f"[+{mod_masses[match.string[match.start():match.end()]]}]"
    return [regex.sub(replacement_func, seq) for seq in sequences]


def internal_to_msp(
    sequences: Union[List[str], pd.Series],
    mods: Dict[str, str],
) -> List[Tuple[str, str]]:
    """
    Function to translate an internal modstring to modstring and Mods for MSP format.

    :param sequences: sequences to translate
    :param mods: dictionary mapping from internal unimod format (keys) to MSP format (values).
    :return: a tuple for each sequence, containing (Mods, mod_string) for the MSP format
    """
    ret_vals = []
    p = re.compile("|".join(mods.keys()))
    for seq in sequences:
        offset = 0
        mod_list = []
        matches = p.finditer(seq)
        for match in matches:
            replacement = mods[re.escape(match.group())]
            start, end = match.span()
            actual_start = start - offset
            mod_list.append((actual_start, replacement))

            offset += end - start - 1

        mod_string = "; ".join([f"{mod[2:]}@{mod[0]}{pos}" for pos, mod in mod_list])
        n_mods = len(mod_list)
        if n_mods > 0:
            mods_field = f"{n_mods}/{'/'.join([f'{pos},{mod}' for pos, mod in mod_list])}"
        else:
            mods_field = "0"
        ret_vals.append((mods_field, mod_string))
    return ret_vals


def internal_to_mod_names(
    sequences: List[str],
) -> List[Tuple[str, str]]:
    """
    Function to translate an internal modstring to MSP format.

    :param sequences: List[str] of sequences
    :return: List[Tuple[str, str] of mod summary and mod sequences
    """
    match_list = []
    pos = [0]
    offset = [0]

    def msp_string_mapper(seq: str):
        """
        Internal function to create the mod summary and mod_string from given sequence and match_list.

        :param seq: The sequence to modify
        :return: Tuple with mod summary and mod_string
        """
        seq = regex.sub(replace_and_store, seq)
        mod_string = f"{seq}//{'; '.join([f'{name}@{seq[pos]}{pos}' for name, pos in match_list])}"
        mod = f"{len(match_list)}"
        if len(match_list) > 0:
            mod += f"/{'/'.join([f'{pos},{seq[pos]},{name}' for name, pos in match_list])}"
        pos[0] = 0
        offset[0] = 0
        match_list.clear()
        return mod, mod_string

    def replace_and_store(match: re.Match) -> str:
        """
        Internal function that removes matched internal mods and stores there position in the sequence.

        :param match: an re.Match object found by re.sub
        :return: empty string
        """
        pos[0] = match.start() - 1 - offset[0]
        offset[0] += match.end() - match.start()
        match_list.append((MOD_NAMES[match.string[match.start() : match.end()]], pos[0]))
        return ""

    regex = re.compile("(%s)" % "|".join(map(re.escape, MOD_NAMES.keys())))
    return [msp_string_mapper(seq) for seq in sequences]


def parse_modstrings(sequences: List[str], alphabet: Dict[str, int], translate: bool = False, filter: bool = False):
    """
    Parse modstrings.

    :param sequences: List of strings
    :param alphabet: dictionary where the keys correspond to all possible 'Elements' that can occur in the string
    :param translate: boolean to determine if the Elements should be translated to the corresponding values of ALPHABET
    :param filter: boolean to determine if non-parsable sequences should be filtered out
    :return: generator that yields a list of sequence 'Elements' or the translated sequence "Elements"
    """

    def split_modstring(sequence: str, r_pattern):
        # Ugly and fast fix for reading modifications as is from maxquant we should reconsider how to fix it.
        # sequence = sequence.replace('M(ox)','M(U:35)')
        # sequence = sequence.replace('C','C(U:4)')
        val = max(alphabet.values()) + 1
        split_seq = r_pattern.findall(sequence)
        if "".join(split_seq) == sequence:
            if translate:
                results = []
                for aa in split_seq:
                    if aa not in alphabet:  # does not exist
                        alphabet[aa] = val
                        val += 1
                    results.append(alphabet[aa])
                return results
            else:
                return split_seq
        elif filter:
            return [0]
        else:
            not_parsable_elements = "".join(
                [li[2] for li in difflib.ndiff(sequence, "".join(split_seq)) if li[0] == "-"]
            )
            raise ValueError(
                f"The element(s) [{not_parsable_elements}] " f"in the sequence [{sequence}] could not be parsed"
            )

    unimod_pattern = r"[A-Z]\[UNIMOD:\d+\]"
    alphabet_pattern = [re.escape(i) for i in sorted(alphabet, key=len, reverse=True)]

    pattern = [unimod_pattern] + alphabet_pattern
    regex_pattern = re.compile("|".join(pattern))
    return map(split_modstring, sequences, repeat(regex_pattern))


def get_all_tokens(sequences: List[str]) -> Set[str]:
    """Parse given sequences in UNIMOD ProForma standard into a set of all tokens."""
    pattern = r"[ACDEFGHIKLMNPQRSTVWY](\[UNIMOD:\d+\])?"
    tokens = set()
    for seq in sequences:
        tokens |= {match.group() for match in re.finditer(pattern, seq)}
    return tokens


def add_permutations(
    modified_sequence: str, unimod_id: int, residues: List[str], allow_one_less_modification: bool = False
):
    """
    Generate different peptide sequences with moving the modification to all possible residues.

    :param modified_sequence: Peptide sequence
    :param unimod_id: modification unimod id to be used for generating different permutations.
    :param residues: possible amino acids where this mod can exist
    :param allow_one_less_modification: Flag to indicate if permutations with one less modification should be generated to check
        whether the modification mass was mistakenly picked as the monoisotopic peak. Mainly used for Citrullination.
    :return: list of possible sequence permutations
    """
    modified_sequence = modified_sequence.replace("UNIMOD", "unimod")
    sequence = modified_sequence.replace("[unimod:" + str(unimod_id) + "]", "")
    modifications = len(re.findall("unimod:" + str(unimod_id), modified_sequence))
    if modifications == 0:
        modified_sequence = modified_sequence.replace("unimod", "UNIMOD")
        return [modified_sequence]
    possible_positions = [i for i, ltr in enumerate(sequence) if ltr in residues]
    possible_positions.sort(reverse=True)
    all_combinations = [list(each_permutation) for each_permutation in combinations(possible_positions, modifications)]

    if allow_one_less_modification:
        all_combinations_1 = [
            list(each_permutation) for each_permutation in combinations(possible_positions, modifications - 1)
        ]
        all_combinations = all_combinations + all_combinations_1

    modified_sequences_comb = []
    for comb in all_combinations:
        modified_sequence = sequence
        for index in comb:
            modified_sequence = (
                modified_sequence[: index + 1] + "[unimod:" + str(unimod_id) + "]" + modified_sequence[index + 1 :]
            )
        modified_sequence = modified_sequence.replace("unimod", "UNIMOD")
        modified_sequences_comb.append(modified_sequence)
    return modified_sequences_comb


def proteomicsdb_to_internal(sequence: str, mods_variable: str = "", mods_fixed: str = "") -> str:
    """
    Function to create a sequence with UNIMOD modifications from given sequence and it's varaible and fixed modifications.

    :param sequence: The sequence to modify
    :param mods_variable: the variable modifacations (e.g. "Oxidation@M45")
    :param mods_fixed: the fixed modifacations (e.g. "Carbamidomethyl@C")
    :return: sequence with unimods (e.g."AAC[UNIMOD:4]GHK")
    """
    if mods_variable == "" and mods_fixed == "":
        return "[]-" + sequence + "-[]"
    else:
        mods_list = get_mods_list(mods_variable, mods_fixed)

    # Splitting "modificationtyp@acid_and_position" into [typ, acid_and_pos]
    for count in range(len(mods_list)):
        mods_list[count] = mods_list[count].strip()
        mods_list[count] = mods_list[count].split("@")

    mods_dict = {"M": "m", "C": "c", "K": "k", "S": "s", "T": "t", "Y": "y"}
    mod_at_start = False

    # Tag all the modified AAs to replace them with UNIMOD later
    for count in range(len(mods_list)):
        mod_and_position = mods_list[count]
        amino_acid = mod_and_position[1][0]

        if len(mod_and_position[1]) > 1:
            position = int(mod_and_position[1][1:])
            if position == 0:
                mod_at_start = True
            else:
                if position <= len(sequence):
                    sequence = sequence[: position - 1] + mods_dict[amino_acid] + sequence[position:]

        elif len(mod_and_position[1]) == 1:
            sequence = sequence.replace(amino_acid, mods_dict[amino_acid])

    sequence = sequence.replace("m", "M[UNIMOD:35]")
    sequence = sequence.replace("c", "C[UNIMOD:4]")
    sequence = sequence.replace("k", "K[UNIMOD:737]")
    sequence = sequence.replace("s", "S[UNIMOD:21]")
    sequence = sequence.replace("t", "T[UNIMOD:21]")
    sequence = sequence.replace("y", "Y[UNIMOD:21]")

    sequence = sequence + "-[]"
    if mod_at_start:
        sequence = "[UNIMOD:1]-" + sequence
    else:
        sequence = "[]-" + sequence

    return sequence


def get_mods_list(mods_variable: str, mods_fixed: str):
    """Helper function to get mods list."""
    if mods_variable == "" and not mods_fixed == "":
        return mods_fixed.split(";")
    elif not mods_variable == "" and mods_fixed == "":
        return mods_variable.split(";")
    else:
        return mods_variable.split(";") + mods_fixed.split(";")


def custom_regex_escape(key: str) -> str:
    """
    Subfunction to escape normal, square brackets and the plus-sign in the modstring.

    :param key: The match to escape
    :return: match with escaped special characters
    """
    for k, v in {"(": r"\(", ")": r"\)", "[": r"\[", "]": r"\]", "+": r"\+", "-": r"\-"}.items():
        key = key.replace(k, v)
    return key


def custom_to_internal(sequences: Union[np.ndarray, pd.Series, List[str]], mods: Dict[str, str]) -> List[str]:
    """
    Function to translate custom modstrings to the Prosit format.

    :param sequences: List[str] of sequences
    :param mods: Dictionary of modifications with optional fixed mods (key aa and value mod, e.g. 'M[147]': '[UNIMOD:35]').
        custom static and variable modifications and in case of MSFragger also standard static mods
    :return: a list of modified sequences
    """
    return _to_internal(sequences=sequences, mods=mods)


def _to_internal(sequences: Union[np.ndarray, pd.Series, List[str]], mods: Dict[str, str]) -> List[str]:
    """
    Function to translate a modstring to the internal Prosit format.

    :param sequences: List[str] of sequences
    :param mods: Dictionary of modifications with optional fixed mods (key aa and value mod, e.g. 'M[147]': '[UNIMOD:35]').
        custom static and variable modifications and in case of MSFragger also standard static mods
    :return: a list of modified sequences
    """

    def find_replacement(match: re.Match) -> str:
        """
        Subfunction to find the corresponding substitution for a match.

        :param match: an re.Match object found by re.sub
        :return: substitution string for the given match
        """
        key = match.string[match.start() : match.end()]
        value = mods[key]
        if key[0].isalpha() and key[0].isupper() and not value[0].isalpha():
            value = f"{key[0]}{value}"
        return value

    regex = re.compile("|".join(map(custom_regex_escape, mods.keys())))

    return [regex.sub(lambda match: find_replacement(match), seq) for seq in sequences]<|MERGE_RESOLUTION|>--- conflicted
+++ resolved
@@ -6,20 +6,7 @@
 import numpy as np
 import pandas as pd
 
-<<<<<<< HEAD
-from .constants import (
-    MAXQUANT_VAR_MODS,
-    MOD_MASSES,
-    MOD_MASSES_SAGE,
-    MOD_NAMES,
-    MSFRAGGER_VAR_MODS,
-    OPENMS_VAR_MODS,
-    SPECTRONAUT_MODS,
-    XISEARCH_VAR_MODS,
-)
-=======
-from .constants import MOD_MASSES, MOD_NAMES, SPECTRONAUT_MODS, XISEARCH_VAR_MODS
->>>>>>> 728b111c
+from .constants import MOD_MASSES, MOD_NAMES, SPECTRONAUT_MODS, XISEARCH_VAR_MODS, OPENMS_VAR_MODS
 
 
 def sage_to_internal(sequences: List[str], mods: Dict[str, str]) -> List[str]:

import json
import unittest
from pathlib import Path

from numpy.testing import assert_almost_equal

import spectrum_fundamentals.constants as c
import spectrum_fundamentals.fragments as fragments


class TestInitializePeaks(unittest.TestCase):
    """Class to test initialize_peaks function."""

    def _test_outputs(self, expected_input_file: Path, fragmentation_method: str):

        with open(expected_input_file) as file:
            expected_list_out = json.load(file)

        expected_tmt_nt_term = 1
        expected_peptide_sequence = "PEPTIDE"
        expected_mass_s = 799.3599646700001

        actual_list_out, actual_tmt_n_term, actual_peptide_sequence, actual_calc_mass_s = fragments.initialize_peaks(
            sequence="PEPTIDE",
            mass_analyzer="FTMS",
            charge=3,
            fragmentation_method=fragmentation_method,
        )

        self.assertEqual(actual_list_out, expected_list_out)
        self.assertEqual(actual_tmt_n_term, expected_tmt_nt_term)
        self.assertEqual(actual_peptide_sequence, expected_peptide_sequence)
        assert_almost_equal(actual_calc_mass_s, expected_mass_s, decimal=5)

    def test_initialize_peaks_hcd_cid(self):
        """Test initialize_peaks for HCD / CID input."""
        self._test_outputs(Path(__file__).parent / "data/fragments_meta_data_hcd_cid.json", "HCD")
        self._test_outputs(Path(__file__).parent / "data/fragments_meta_data_hcd_cid.json", "CID")

    def test_initialize_peaks_etd_ecd(self):
        """Test initialize_peaks for ETD / ECD input."""
        self._test_outputs(Path(__file__).parent / "data/fragments_meta_data_etd_ecd.json", "ETD")
        self._test_outputs(Path(__file__).parent / "data/fragments_meta_data_etd_ecd.json", "ECD")

    def test_initialize_peaks_ethcd_etcid(self):
        """Test initialize_peaks for ETCID / ETHCD input."""
        self._test_outputs(Path(__file__).parent / "data/fragments_meta_data_ethcd_etcid.json", "ETHCD")
        self._test_outputs(Path(__file__).parent / "data/fragments_meta_data_ethcd_etcid.json", "ETCID")

    def test_initialize_peaks_uvpd(self):
        """Test initialize_peaks with basic input, but for all six ion types for UVPD."""
        self._test_outputs(Path(__file__).parent / "data/fragments_meta_data_uvpd.json", "UVPD")

    def _test_xl_outputs(self, expected_input_file: Path, **fragments_input):

        with open(expected_input_file) as file:
            expected_list_out = json.load(file)

        expected_tmt_nt_term = 1
        expected_peptide_sequence = "PEKTIDE"
        expected_mass = 830.40216367

        (
            actual_fragments_meta_data,
            actual_tmt_n_term,
            actual_peptide_sequence,
            actual_mass,
        ) = fragments.initialize_peaks_xl(**fragments_input)

        self.assertEqual(actual_fragments_meta_data, expected_list_out)
        self.assertEqual(actual_tmt_n_term, expected_tmt_nt_term)
        self.assertEqual(actual_peptide_sequence, expected_peptide_sequence)
        assert_almost_equal(actual_mass, expected_mass, decimal=5)

    def test_initialize_peaks_non_cl_xl(self):
        """Test initialize_peaks_xl with basic input for non-cleavable crosslinked peptides."""
        initialize_peaks_xl_input = {
            "sequence": "PEK[UNIMOD:1898]TIDE",
            "mass_analyzer": "FTMS",
            "crosslinker_position": 3,
            "crosslinker_type": "BS3",
            "sequence_beta": "AK[UNIMOD:1898]AT",
        }
        self._test_xl_outputs(
            Path(__file__).parent / "data/fragments_meta_data_non_cl_xl.json", **initialize_peaks_xl_input
        )

    def test_initialize_peaks_cl_xl(self):
        """Test initialize_peaks_xl with basic input for cleavable crosslinked peptides."""
        initialize_peaks_xl_input = {
            "sequence": "PEK[UNIMOD:1896]TIDE",
            "mass_analyzer": "FTMS",
            "crosslinker_position": 3,
            "crosslinker_type": "DSSO",
        }
        self._test_xl_outputs(
            Path(__file__).parent / "data/fragments_meta_data_cl_xl.json", **initialize_peaks_xl_input
        )


class TestFragmentationMethod(unittest.TestCase):
    """Class to test the retrieving of the IonTypes."""

    def test_get_ion_types_hcd(self):
        """Test retrieving ion types for HCD."""
        assert fragments.retrieve_ion_types("HCD") == ["y", "b"]

    def test_get_ion_types_etd(self):
        """Test retrieving ion types for ETD."""
<<<<<<< HEAD
        assert fragments.retrieve_ion_types("ETD") == ["z●", "c"]
=======
        assert fragments.retrieve_ion_types("ETD") == ["z_r", "c"]
>>>>>>> 64aae2d4

    def test_get_ion_types_etcid(self):
        """Test retrieving ion types for ETCID."""
        assert fragments.retrieve_ion_types("ETCID") == ["y", "b", "z_r", "c"]

    def test_get_ion_types_lower_case(self):
        """Test lower case fragmentation method."""
        assert fragments.retrieve_ion_types("uvpd") == ["x", "a", "y", "b", "z", "c"]

    def test_invalid_fragmentation_method(self):
        """Test if error is raised for invalid fragmentation method."""
        self.assertRaises(ValueError, fragments.retrieve_ion_types, "XYZ")


class TestFragmentationMethodForPeakInitialization(unittest.TestCase):
    """Class to test the retrieving of the IonTypes for peak initialization."""

    def test_get_ion_types_hcd(self):
        """Test retrieving ion types for HCD."""
        assert fragments.retrieve_ion_types_for_peak_initialization("HCD") == ["y", "b"]

    def test_get_ion_types_etd(self):
        """Test retrieving ion types for ETD."""
<<<<<<< HEAD
        assert fragments.retrieve_ion_types_for_peak_initialization("ETD") == ["z●", "c"]
=======
        assert fragments.retrieve_ion_types_for_peak_initialization("ETD") == ["z_r", "c"]
>>>>>>> 64aae2d4

    def test_get_ion_types_etcid(self):
        """Test retrieving ion types for ETCID."""
        assert fragments.retrieve_ion_types_for_peak_initialization("ETCID") == ["y", "z_r", "b", "c"]

    def test_get_ion_types_lower_case(self):
        """Test lower case fragmentation method."""
        assert fragments.retrieve_ion_types_for_peak_initialization("uvpd") == ["x", "y", "z", "a", "b", "c"]

    def test_invalid_fragmentation_method(self):
        """Test if error is raised for invalid fragmentation method."""
        self.assertRaises(ValueError, fragments.retrieve_ion_types_for_peak_initialization, "XYZ")


class TestFragmentIonAnnotation(unittest.TestCase):
    """Tests for fragment ion annotation generation."""

    def test_generate_fragment_ion_types(self):
        """Test if output ordering is valid."""
        for ion_types in [["y", "b"], ["b", "y"], ["y", "b", "x", "a"]]:
            order = ("position", "ion_type", "charge")
            annotations = [
                (ion_type, pos, charge) for pos in c.POSITIONS for ion_type in ion_types for charge in c.CHARGES
            ]
            with self.subTest(order=order, ion_types=ion_types):
                self.assertEqual(
                    fragments.generate_fragment_ion_annotations(ion_types=ion_types, order=order), annotations
                )

            order = ("ion_type", "position", "charge")
            annotations = [
                (ion_type, pos, charge) for ion_type in ion_types for pos in c.POSITIONS for charge in c.CHARGES
            ]
            with self.subTest(order=order, ion_types=ion_types):
                self.assertEqual(
                    fragments.generate_fragment_ion_annotations(ion_types=ion_types, order=order), annotations
                )

    def test_catches_redundant_order(self):
        """Check if redundant order is caught."""
        with self.assertRaises(ValueError):
            _ = fragments.generate_fragment_ion_annotations(
                ion_types=["y", "b"], order=("ion_type", "position", "ion_type")
            )<|MERGE_RESOLUTION|>--- conflicted
+++ resolved
@@ -107,11 +107,7 @@
 
     def test_get_ion_types_etd(self):
         """Test retrieving ion types for ETD."""
-<<<<<<< HEAD
-        assert fragments.retrieve_ion_types("ETD") == ["z●", "c"]
-=======
         assert fragments.retrieve_ion_types("ETD") == ["z_r", "c"]
->>>>>>> 64aae2d4
 
     def test_get_ion_types_etcid(self):
         """Test retrieving ion types for ETCID."""
@@ -135,11 +131,7 @@
 
     def test_get_ion_types_etd(self):
         """Test retrieving ion types for ETD."""
-<<<<<<< HEAD
-        assert fragments.retrieve_ion_types_for_peak_initialization("ETD") == ["z●", "c"]
-=======
         assert fragments.retrieve_ion_types_for_peak_initialization("ETD") == ["z_r", "c"]
->>>>>>> 64aae2d4
 
     def test_get_ion_types_etcid(self):
         """Test retrieving ion types for ETCID."""
